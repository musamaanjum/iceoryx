--- conflicted
+++ resolved
@@ -110,31 +110,21 @@
 {
     if (this != &other)
     {
-<<<<<<< HEAD
-        CreationPattern_t::operator=(std::move(other));
-
-=======
-        DesignPattern::Creation<UnixDomainSocket, IpcChannelError>::operator=(std::move(other));
-
         if (destroy().has_error())
         {
             std::cerr << "Unable to cleanup unix domain socket \"" << m_name
                       << "\" in the move constructor/move assingment operator" << std::endl;
         }
->>>>>>> c90fbada
+
+        CreationPattern_t::operator=(std::move(other));
+
         m_name = std::move(other.m_name);
         m_channelSide = std::move(other.m_channelSide);
         m_sockfd = std::move(other.m_sockfd);
         m_sockAddr = std::move(other.m_sockAddr);
+        m_maxMessageSize = std::move(other.m_maxMessageSize);
+
         other.m_sockfd = INVALID_FD;
-        m_maxMessageSize = std::move(other.m_maxMessageSize);
-<<<<<<< HEAD
-=======
-        moveCreationPatternValues(std::move(other));
-
-        other.m_isInitialized = false;
-        other.m_sockfd = INVALID_FD;
->>>>>>> c90fbada
     }
 
     return *this;
