// Copyright (c) 2019 by Robert Bosch GmbH. All rights reserved.
//
// Licensed under the Apache License, Version 2.0 (the "License");
// you may not use this file except in compliance with the License.
// You may obtain a copy of the License at
//
//     http://www.apache.org/licenses/LICENSE-2.0
//
// Unless required by applicable law or agreed to in writing, software
// distributed under the License is distributed on an "AS IS" BASIS,
// WITHOUT WARRANTIES OR CONDITIONS OF ANY KIND, either express or implied.
// See the License for the specific language governing permissions and
// limitations under the License.

#include "iceoryx_utils/cxx/expected.hpp"
#include "iceoryx_utils/error_handling/error_handling.hpp"
#include "iceoryx_utils/internal/units/duration.hpp"
#include "iceoryx_utils/posix_wrapper/timer.hpp"
#include "test.hpp"
#include "testutils/timing_test.hpp"

#include <atomic>
#include <chrono>
#include <thread>

using namespace ::testing;

using namespace iox::units;
using namespace iox::units::duration_literals;

using Timer = iox::posix::Timer;
using TimerError = iox::posix::TimerError;

class Timer_test : public Test
{
  public:
    virtual void SetUp()
    {
        numberOfCalls = 0;
    }

    virtual void TearDown()
    {
    }

    Duration second{1_s};

    std::atomic<int> numberOfCalls{0};
    static const Duration TIMEOUT;
};

class TimerStopWatch_test : public Test
{
  public:
    static const Duration TIMEOUT;
};
const Duration TimerStopWatch_test::TIMEOUT{10_ms};
const Duration Timer_test::TIMEOUT{TimerStopWatch_test::TIMEOUT};

TEST_F(TimerStopWatch_test, DurationOfZeroCausesError)
{
    Timer sut(0_s);
    EXPECT_THAT(sut.hasError(), Eq(true));
    EXPECT_THAT(sut.getError(), Eq(TimerError::TIMEOUT_IS_ZERO));
}

TIMING_TEST_F(TimerStopWatch_test, DurationOfNonZeroIsExpiresAfterTimeout, Repeat(5), [&] {
    Timer sut(TIMEOUT);

    TIMING_TEST_EXPECT_FALSE(sut.hasExpiredComparedToCreationTime());
    std::this_thread::sleep_for(std::chrono::milliseconds(2 * TIMEOUT.milliSeconds<int>() / 3));
    TIMING_TEST_EXPECT_FALSE(sut.hasExpiredComparedToCreationTime());
    std::this_thread::sleep_for(std::chrono::milliseconds(2 * TIMEOUT.milliSeconds<int>() / 3));
    TIMING_TEST_EXPECT_TRUE(sut.hasExpiredComparedToCreationTime());
});

TIMING_TEST_F(TimerStopWatch_test, ResetWithDurationIsExpired, Repeat(5), [&] {
    Timer sut(TIMEOUT);
    std::this_thread::sleep_for(std::chrono::milliseconds(2 * TIMEOUT.milliSeconds<int>()));
    TIMING_TEST_EXPECT_TRUE(sut.hasExpiredComparedToCreationTime());
    sut.resetCreationTime();
    TIMING_TEST_EXPECT_FALSE(sut.hasExpiredComparedToCreationTime());
});

TIMING_TEST_F(TimerStopWatch_test, ResetWhenNotExpiredIsStillNotExpired, Repeat(5), [&] {
    Timer sut(TIMEOUT);
    std::this_thread::sleep_for(std::chrono::milliseconds(2 * TIMEOUT.milliSeconds<int>() / 3));
    sut.resetCreationTime();
    std::this_thread::sleep_for(std::chrono::milliseconds(2 * TIMEOUT.milliSeconds<int>() / 3));
    TIMING_TEST_EXPECT_FALSE(sut.hasExpiredComparedToCreationTime());
});

TIMING_TEST_F(TimerStopWatch_test, ResetAfterBeingExpiredIsNotExpired, Repeat(5), [&] {
    Timer sut(TIMEOUT);
    std::this_thread::sleep_for(std::chrono::milliseconds(2 * TIMEOUT.milliSeconds<int>()));

    TIMING_TEST_ASSERT_TRUE(sut.hasExpiredComparedToCreationTime());
    sut.resetCreationTime();
    TIMING_TEST_EXPECT_FALSE(sut.hasExpiredComparedToCreationTime());
});

TEST_F(Timer_test, EmptyCallbackInCtorLeadsToError)
{
    Timer sut(1_s, std::function<void()>());

    EXPECT_THAT(sut.hasError(), Eq(true));
    EXPECT_THAT(sut.getError(), Eq(iox::posix::TimerError::NO_VALID_CALLBACK));
}

TEST_F(Timer_test, ZeroTimeoutIsNotAllowed)
{
    Timer sut(0_s, [] {});

    EXPECT_THAT(sut.hasError(), Eq(true));
    EXPECT_THAT(sut.getError(), Eq(iox::posix::TimerError::TIMEOUT_IS_ZERO));
}

TIMING_TEST_F(Timer_test, CallbackNotExecutedWhenNotStarted, Repeat(5), [&] {
    bool callbackExecuted{false};
    Timer sut(TIMEOUT, [&] { callbackExecuted = true; });

    std::this_thread::sleep_for(std::chrono::milliseconds(4 * TIMEOUT.milliSeconds<int>() / 3));

    TIMING_TEST_EXPECT_ALWAYS_FALSE(callbackExecuted);
});

TIMING_TEST_F(Timer_test, CallbackExecutedOnceAfterStart, Repeat(5), [&] {
    std::atomic_int counter{0};
    Timer sut(1_ns, [&] { counter++; });
    sut.start(Timer::RunMode::ONCE, Timer::CatchUpPolicy::SKIP_TO_NEXT_BEAT);
    std::this_thread::sleep_for(std::chrono::milliseconds(10));

    TIMING_TEST_EXPECT_TRUE(counter.load() == 1);
});

TIMING_TEST_F(Timer_test, CallbackExecutedPeriodicallyAfterStart, Repeat(5), [&] {
    std::atomic_int counter{0};
    Timer sut(TIMEOUT, [&] { counter++; });
    sut.start(Timer::RunMode::PERIODIC, Timer::CatchUpPolicy::SKIP_TO_NEXT_BEAT);
    std::this_thread::sleep_for(std::chrono::milliseconds(TIMEOUT.milliSeconds<int>() * 10));
    auto finalCount = counter.load();

    TIMING_TEST_EXPECT_TRUE(6 <= finalCount && finalCount <= 11);
});

TIMING_TEST_F(Timer_test, PeriodicCallbackNotExecutedPrematurely, Repeat(5), [&] {
    std::atomic_int counter{0};
    Timer sut(TIMEOUT, [&] { counter++; });
    sut.start(Timer::RunMode::PERIODIC, Timer::CatchUpPolicy::SKIP_TO_NEXT_BEAT);
    std::this_thread::sleep_for(std::chrono::milliseconds(2 * TIMEOUT.milliSeconds<int>() / 3));
    TIMING_TEST_EXPECT_TRUE(counter.load() == 0);
});

TIMING_TEST_F(Timer_test, OneTimeCallbackNotExecutedPrematurely, Repeat(5), [&] {
    std::atomic_int counter{0};
    Timer sut(TIMEOUT, [&] { counter++; });
    sut.start(Timer::RunMode::ONCE, Timer::CatchUpPolicy::SKIP_TO_NEXT_BEAT);
    std::this_thread::sleep_for(std::chrono::milliseconds(2 * TIMEOUT.milliSeconds<int>() / 3));
    TIMING_TEST_EXPECT_TRUE(counter.load() == 0);
});

TEST_F(Timer_test, StartFailsWhenNoCallbackIsSet)
{
    Timer sut(1_ms);
    auto call = sut.start(Timer::RunMode::ONCE, Timer::CatchUpPolicy::SKIP_TO_NEXT_BEAT);

    ASSERT_THAT(call.has_error(), Eq(true));
    EXPECT_THAT(call.get_error(), Eq(TimerError::TIMER_NOT_INITIALIZED));
}

TIMING_TEST_F(Timer_test, StartRunModeOnceIsStoppedAfterStop, Repeat(5), [&] {
    std::atomic_int counter{0};
    Timer sut(TIMEOUT, [&] { counter++; });
    sut.start(Timer::RunMode::ONCE, Timer::CatchUpPolicy::SKIP_TO_NEXT_BEAT);
    sut.stop();
    std::this_thread::sleep_for(std::chrono::milliseconds(4 * TIMEOUT.milliSeconds<int>() / 3));

    TIMING_TEST_EXPECT_TRUE(counter.load() == 0);
});

TIMING_TEST_F(Timer_test, StartRunPeriodicOnceIsStoppedAfterStop, Repeat(5), [&] {
    std::atomic_int counter{0};
    Timer sut(TIMEOUT, [&] { counter++; });
    sut.start(Timer::RunMode::PERIODIC, Timer::CatchUpPolicy::SKIP_TO_NEXT_BEAT);
    sut.stop();
    std::this_thread::sleep_for(std::chrono::milliseconds(4 * TIMEOUT.milliSeconds<int>() / 3));

    TIMING_TEST_EXPECT_TRUE(counter.load() == 0);
});

TIMING_TEST_F(Timer_test, StartRunPeriodicOnceIsStoppedInTheMiddleAfterStop, Repeat(5), [&] {
    std::atomic_int counter{0};
    Timer sut(TIMEOUT, [&] { counter++; });
    sut.start(Timer::RunMode::PERIODIC, Timer::CatchUpPolicy::SKIP_TO_NEXT_BEAT);
    std::this_thread::sleep_for(std::chrono::milliseconds(4 * TIMEOUT.milliSeconds<int>() / 3));
    sut.stop();
    auto previousCount = counter.load();
    std::this_thread::sleep_for(std::chrono::milliseconds(4 * TIMEOUT.milliSeconds<int>() / 3));

    TIMING_TEST_EXPECT_TRUE(previousCount == counter.load());
});

TEST_F(Timer_test, StopFailsWhenNoCallbackIsSet)
{
    Timer sut(1_ms);
    auto call = sut.stop();

    ASSERT_THAT(call.has_error(), Eq(true));
    EXPECT_THAT(call.get_error(), Eq(TimerError::TIMER_NOT_INITIALIZED));
}

TIMING_TEST_F(Timer_test, RestartWithDifferentTiming, Repeat(5), [&] {
    std::atomic_int counter{0};
    Timer sut(TIMEOUT * 10, [&] { counter++; });
    sut.start(Timer::RunMode::PERIODIC, Timer::CatchUpPolicy::SKIP_TO_NEXT_BEAT);
    std::this_thread::sleep_for(std::chrono::milliseconds(20 * TIMEOUT.milliSeconds<int>()));
    sut.restart(TIMEOUT, Timer::RunMode::PERIODIC, Timer::CatchUpPolicy::SKIP_TO_NEXT_BEAT);
    counter = 0;
    std::this_thread::sleep_for(std::chrono::milliseconds(10 * TIMEOUT.milliSeconds<int>()));
    auto finalCount = counter.load();

    TIMING_TEST_EXPECT_TRUE(6 <= finalCount && finalCount <= 13);
});

TIMING_TEST_F(Timer_test, RestartWithDifferentRunMode, Repeat(5), [&] {
    std::atomic_int counter{0};
    Timer sut(TIMEOUT, [&] { counter++; });
    sut.start(Timer::RunMode::PERIODIC, Timer::CatchUpPolicy::SKIP_TO_NEXT_BEAT);
    std::this_thread::sleep_for(std::chrono::milliseconds(4 * TIMEOUT.milliSeconds<int>() / 3));
    sut.restart(TIMEOUT, Timer::RunMode::ONCE, Timer::CatchUpPolicy::SKIP_TO_NEXT_BEAT);
    counter = 0;

    std::this_thread::sleep_for(std::chrono::milliseconds(2 * TIMEOUT.milliSeconds<int>() / 3));
    TIMING_TEST_EXPECT_TRUE(counter.load() == 0);
    std::this_thread::sleep_for(std::chrono::milliseconds(2 * TIMEOUT.milliSeconds<int>() / 3));
    TIMING_TEST_EXPECT_TRUE(counter.load() == 1);
    std::this_thread::sleep_for(std::chrono::milliseconds(2 * TIMEOUT.milliSeconds<int>() / 3));
    TIMING_TEST_EXPECT_TRUE(counter.load() == 1);
});

TIMING_TEST_F(Timer_test, RestartWithDifferentTimingAndRunMode, Repeat(5), [&] {
    std::atomic_int counter{0};
    Timer sut(TIMEOUT * 2, [&] { counter++; });
    sut.start(Timer::RunMode::ONCE, Timer::CatchUpPolicy::SKIP_TO_NEXT_BEAT);
    std::this_thread::sleep_for(std::chrono::milliseconds(5 * TIMEOUT.milliSeconds<int>()));
    counter = 0;
    sut.restart(TIMEOUT, Timer::RunMode::PERIODIC, Timer::CatchUpPolicy::SKIP_TO_NEXT_BEAT);

    std::this_thread::sleep_for(std::chrono::milliseconds(10 * TIMEOUT.milliSeconds<int>()));

    auto finalCount = counter.load();
    TIMING_TEST_EXPECT_TRUE(6 <= finalCount && finalCount <= 13);
});

TEST_F(Timer_test, RestartWithEmptyCallbackFails)
{
    Timer sut(1_ms);
    auto call = sut.restart(1_s, Timer::RunMode::ONCE, Timer::CatchUpPolicy::SKIP_TO_NEXT_BEAT);

    ASSERT_THAT(call.has_error(), Eq(true));
    EXPECT_THAT(call.get_error(), Eq(TimerError::TIMER_NOT_INITIALIZED));
}

TEST_F(Timer_test, RestartWithTimeoutOfZeroFails)
{
    Timer sut(1_ms, [] {});
    auto call = sut.restart(0_s, Timer::RunMode::ONCE, Timer::CatchUpPolicy::SKIP_TO_NEXT_BEAT);

    ASSERT_THAT(call.has_error(), Eq(true));
    EXPECT_THAT(call.get_error(), Eq(TimerError::TIMEOUT_IS_ZERO));
}

TEST_F(Timer_test, TimeUntilExpirationFailsWithoutCallback)
{
    Timer sut(1_ms);
    auto call = sut.timeUntilExpiration();

    ASSERT_THAT(call.has_error(), Eq(true));
    EXPECT_THAT(call.get_error(), Eq(TimerError::TIMER_NOT_INITIALIZED));
}

TIMING_TEST_F(Timer_test, TimeUntilExpirationWithCallback, Repeat(5), [&] {
    Timer sut(TIMEOUT, [] {});
    sut.start(Timer::RunMode::PERIODIC, Timer::CatchUpPolicy::SKIP_TO_NEXT_BEAT);
    int timeUntilExpiration = sut.timeUntilExpiration().get_value().milliSeconds<int>();
    TIMING_TEST_EXPECT_TRUE(timeUntilExpiration > 2 * TIMEOUT.milliSeconds<int>() / 3);

    std::this_thread::sleep_for(std::chrono::milliseconds(2 * TIMEOUT.milliSeconds<int>() / 3));
    timeUntilExpiration = sut.timeUntilExpiration().get_value().milliSeconds<int>();
    TIMING_TEST_EXPECT_TRUE(1 <= timeUntilExpiration && timeUntilExpiration <= TIMEOUT.milliSeconds<int>() / 3);
});

TIMING_TEST_F(Timer_test, TimeUntilExpirationZeroAfterCallbackOnceCalled, Repeat(5), [&] {
    Timer sut(TIMEOUT, [] {});
    sut.start(Timer::RunMode::ONCE, Timer::CatchUpPolicy::SKIP_TO_NEXT_BEAT);
    std::this_thread::sleep_for(std::chrono::milliseconds(10 * TIMEOUT.milliSeconds<int>()));
    int timeUntilExpiration = sut.timeUntilExpiration().get_value().milliSeconds<int>();
    TIMING_TEST_EXPECT_TRUE(timeUntilExpiration == 0);
});

TIMING_TEST_F(Timer_test, StoppingIsNonBlocking, Repeat(5), [&] {
    Timer sut(1_ns, [] { std::this_thread::sleep_for(std::chrono::milliseconds(TIMEOUT.milliSeconds<int>() * 10)); });
    sut.start(Timer::RunMode::ONCE, Timer::CatchUpPolicy::SKIP_TO_NEXT_BEAT);
    std::this_thread::sleep_for(std::chrono::milliseconds(1));

    auto startTime = std::chrono::system_clock::now();
    sut.stop();
    auto endTime = std::chrono::system_clock::now();
    auto elapsedTime = std::chrono::duration_cast<std::chrono::milliseconds>(endTime - startTime).count();

    TIMING_TEST_EXPECT_TRUE(elapsedTime < 10);
});

TIMING_TEST_F(Timer_test, MultipleTimersRunningContinuously, Repeat(5), [&] {
    struct TimeValPair
    {
        TimeValPair()
            : timer(TIMEOUT, [&] { this->value++; })
        {
        }
        int value{0};
        Timer timer;
    };

    std::vector<TimeValPair> sutList(4);

    for (auto& sut : sutList)
    {
        sut.timer.start(Timer::RunMode::PERIODIC, Timer::CatchUpPolicy::SKIP_TO_NEXT_BEAT);
    }

    std::this_thread::sleep_for(std::chrono::milliseconds(10 * TIMEOUT.milliSeconds<int>()));

    for (auto& sut : sutList)
    {
        sut.timer.stop();
    }

    std::this_thread::sleep_for(std::chrono::milliseconds(10 * TIMEOUT.milliSeconds<int>()));

    for (auto& sut : sutList)
    {
        TIMING_TEST_EXPECT_TRUE(7 <= sut.value && sut.value <= 13);
    }
});

TIMING_TEST_F(Timer_test, MultipleTimersRunningOnce, Repeat(5), [&] {
    struct TimeValPair
    {
        TimeValPair()
            : timer(TIMEOUT, [&] { this->value++; })
        {
        }
        int value{0};
        Timer timer;
    };

    std::vector<TimeValPair> sutList(4);

    for (auto& sut : sutList)
    {
        sut.timer.start(Timer::RunMode::ONCE, Timer::CatchUpPolicy::SKIP_TO_NEXT_BEAT);
    }

    std::this_thread::sleep_for(std::chrono::milliseconds(10 * TIMEOUT.milliSeconds<int>()));

    for (auto& sut : sutList)
    {
        TIMING_TEST_EXPECT_TRUE(sut.value == 1);
    }
});

TIMING_TEST_F(Timer_test, DestructorIsBlocking, Repeat(5), [&] {
    std::chrono::time_point<std::chrono::system_clock> startTime;
    {
        Timer sut(1_ns,
                  [] { std::this_thread::sleep_for(std::chrono::milliseconds(TIMEOUT.milliSeconds<int>() * 10)); });
        sut.start(Timer::RunMode::ONCE, Timer::CatchUpPolicy::SKIP_TO_NEXT_BEAT);
        std::this_thread::sleep_for(std::chrono::milliseconds(10));
        startTime = std::chrono::system_clock::now();
    }
    auto endTime = std::chrono::system_clock::now();
    auto elapsedTime = std::chrono::duration_cast<std::chrono::milliseconds>(endTime - startTime).count();

    TIMING_TEST_EXPECT_TRUE(10 <= elapsedTime);
});

TIMING_TEST_F(Timer_test, StartStopAndStartAgainIsNonBlocking, Repeat(5), [&] {
    Timer sut(1_ns, [] { std::this_thread::sleep_for(std::chrono::milliseconds(TIMEOUT.milliSeconds<int>() * 10)); });
    sut.start(Timer::RunMode::ONCE, Timer::CatchUpPolicy::SKIP_TO_NEXT_BEAT);
    std::this_thread::sleep_for(std::chrono::milliseconds(1));

    auto startTime = std::chrono::system_clock::now();
    sut.stop();
    sut.start(Timer::RunMode::PERIODIC, Timer::CatchUpPolicy::SKIP_TO_NEXT_BEAT);
    auto endTime = std::chrono::system_clock::now();
    auto elapsedTime = std::chrono::duration_cast<std::chrono::milliseconds>(endTime - startTime).count();

    TIMING_TEST_EXPECT_TRUE(elapsedTime <= 1);
});

TEST_F(Timer_test, GetOverrunsFailsWithNoCallback)
{
    Timer sut(1_ms);
    auto call = sut.getOverruns();

    ASSERT_THAT(call.has_error(), Eq(true));
    EXPECT_THAT(call.get_error(), Eq(TimerError::TIMER_NOT_INITIALIZED));
}

TIMING_TEST_F(Timer_test, CatchUpPolicySkipToNextBeatContinuesWhenCallbackIsLongerThenTriggerTime, Repeat(5), [&] {
    std::atomic_bool hasTerminated{false};
    auto errorHandlerGuard = iox::ErrorHandler::SetTemporaryErrorHandler(
        [&](const iox::Error, const std::function<void()>, const iox::ErrorLevel) { hasTerminated = true; });

    Timer sut(TIMEOUT,
              [] { std::this_thread::sleep_for(std::chrono::milliseconds(TIMEOUT.milliSeconds<int>() * 10)); });

    sut.start(Timer::RunMode::PERIODIC, Timer::CatchUpPolicy::SKIP_TO_NEXT_BEAT);

    std::this_thread::sleep_for(std::chrono::milliseconds(TIMEOUT.milliSeconds<int>() * 10));
    TIMING_TEST_EXPECT_FALSE(hasTerminated);
});

TIMING_TEST_F(Timer_test, CatchUpPolicyImmediateContinuesWhenCallbackIsLongerThenTriggerTime, Repeat(5), [&] {
    std::atomic_bool hasTerminated{false};
    auto errorHandlerGuard = iox::ErrorHandler::SetTemporaryErrorHandler(
        [&](const iox::Error, const std::function<void()>, const iox::ErrorLevel) { hasTerminated = true; });

    Timer sut(TIMEOUT,
              [] { std::this_thread::sleep_for(std::chrono::milliseconds(TIMEOUT.milliSeconds<int>() * 10)); });

    sut.start(Timer::RunMode::PERIODIC, Timer::CatchUpPolicy::IMMEDIATE);

    std::this_thread::sleep_for(std::chrono::milliseconds(TIMEOUT.milliSeconds<int>() * 10));
    TIMING_TEST_EXPECT_FALSE(hasTerminated);
});

TIMING_TEST_F(Timer_test, CatchUpPolicyTerminateTerminatesWhenCallbackIsLongerThenTriggerTime, Repeat(5), [&] {
    std::atomic_bool hasTerminated{false};
    auto errorHandlerGuard = iox::ErrorHandler::SetTemporaryErrorHandler(
        [&](const iox::Error, const std::function<void()>, const iox::ErrorLevel) { hasTerminated = true; });

    Timer sut(TIMEOUT,
              [] { std::this_thread::sleep_for(std::chrono::milliseconds(TIMEOUT.milliSeconds<int>() * 10)); });

    sut.start(Timer::RunMode::PERIODIC, Timer::CatchUpPolicy::TERMINATE);

    std::this_thread::sleep_for(std::chrono::milliseconds(TIMEOUT.milliSeconds<int>() * 10));
    TIMING_TEST_EXPECT_TRUE(hasTerminated);
});

TIMING_TEST_F(Timer_test, CatchUpPolicyChangeToTerminateChangesBehaviorToTerminate, Repeat(5), [&] {
    std::atomic_bool hasTerminated{false};
    auto errorHandlerGuard = iox::ErrorHandler::SetTemporaryErrorHandler(
        [&](const iox::Error, const std::function<void()>, const iox::ErrorLevel) { hasTerminated = true; });

    Timer sut(TIMEOUT,
              [] { std::this_thread::sleep_for(std::chrono::milliseconds(TIMEOUT.milliSeconds<int>() * 10)); });

    sut.start(Timer::RunMode::PERIODIC, Timer::CatchUpPolicy::SKIP_TO_NEXT_BEAT);
    std::this_thread::sleep_for(std::chrono::milliseconds(TIMEOUT.milliSeconds<int>() * 10));
    sut.restart(TIMEOUT, Timer::RunMode::PERIODIC, Timer::CatchUpPolicy::TERMINATE);
    std::this_thread::sleep_for(std::chrono::milliseconds(TIMEOUT.milliSeconds<int>() * 10));

    TIMING_TEST_EXPECT_TRUE(hasTerminated);
});

TIMING_TEST_F(Timer_test, CatchUpPolicySkipToNextBeatSkipsCallbackWhenStillRunning, Repeat(5), [&] {
    std::atomic_int counter{0};
    Timer sut(TIMEOUT, [&] {
        ++counter;
        // wait slightly longer then the timeout so that the effect is better measurable
        std::this_thread::sleep_for(std::chrono::microseconds(TIMEOUT.milliSeconds<int>() * 1100));
    });

    sut.start(Timer::RunMode::PERIODIC, Timer::CatchUpPolicy::SKIP_TO_NEXT_BEAT);

    std::this_thread::sleep_for(std::chrono::milliseconds(TIMEOUT.milliSeconds<int>() * 100));
    // every second callback is skipped since the runtime is slightly longer therefore
    // the counter must be in that range
    TIMING_TEST_EXPECT_TRUE(40 <= counter && counter <= 70);
});

TIMING_TEST_F(Timer_test, CatchUpPolicyImmediateCallsCallbackImmediatelyAfterFinishing, Repeat(5), [&] {
    std::atomic_int counter{0};
    Timer sut(TIMEOUT, [&] {
        ++counter;
        // wait slightly longer then the timeout so that the effect is better measurable
        std::this_thread::sleep_for(std::chrono::microseconds(TIMEOUT.milliSeconds<int>() * 1100));
    });

    sut.start(Timer::RunMode::PERIODIC, Timer::CatchUpPolicy::IMMEDIATE);

    std::this_thread::sleep_for(std::chrono::milliseconds(TIMEOUT.milliSeconds<int>() * 100));

    // the asap timer should in theory call the callback 90 times since it is calling it right
    // after the last one finished and one callback takes 1.1 ms and we run for 100ms.
    TIMING_TEST_EXPECT_TRUE(70 < counter && counter <= 100);
});

TIMING_TEST_F(Timer_test, CatchUpPolicySkipToNextBeatCallsLessCallbacksThanASAPTimer, Repeat(5), [&] {
    std::atomic_int counter{0};
    Timer sut(TIMEOUT, [&] {
        ++counter;
        // wait slightly longer then the timeout so that the effect is better measurable
        std::this_thread::sleep_for(std::chrono::microseconds(TIMEOUT.milliSeconds<int>() * 1100));
    });

    sut.start(Timer::RunMode::PERIODIC, Timer::CatchUpPolicy::SKIP_TO_NEXT_BEAT);
    std::this_thread::sleep_for(std::chrono::milliseconds(TIMEOUT.milliSeconds<int>() * 100));
    int softTimerCounter = counter.load();
    sut.stop();

    counter.store(0);
    sut.start(Timer::RunMode::PERIODIC, Timer::CatchUpPolicy::IMMEDIATE);
    std::this_thread::sleep_for(std::chrono::milliseconds(TIMEOUT.milliSeconds<int>() * 100));
    int asapTimerCounter = counter.load();
    sut.stop();

    TIMING_TEST_EXPECT_TRUE(softTimerCounter < asapTimerCounter);
});

/// Unit tests which segfaults (issue #243). If the segfault is fixed this unit test has
/// to be adjusted but for the moment it seems that it causes the segfault
/// reliable.
TEST_F(Timer_test, DISABLED_SelfTriggeringTimerWorksAndDoesNotCauseSegFault)
{
    Duration selfTriggerTimeout = 1_ns;
    int repetitions = 100;
    std::atomic_int counter{0};
    {
<<<<<<< HEAD
        Timer sut(selfTriggerTimeout, [&] {
            /// this timing is set to provoke the segfault. if the timing is
            /// decreased the segfault is more unlikely to occure but with a
            /// value of 100 ms it always happens. see issue #243
            std::this_thread::sleep_for(std::chrono::milliseconds(100));
            if (counter < repetitions)
            {
                EXPECT_FALSE(
                    sut.restart(selfTriggerTimeout, Timer::RunMode::ONCE, Timer::CatchUpPolicy::IMMEDIATE).has_error());
            }
            ++counter;
        });
=======
        Timer sut{selfTriggerTimeout, [&] {
                      std::this_thread::sleep_for(std::chrono::milliseconds(100));
                      if (counter < repetitions)
                      {
                          EXPECT_FALSE(
                              sut.restart(selfTriggerTimeout, Timer::RunMode::ONCE, Timer::CatchUpPolicy::IMMEDIATE)
                                  .has_error());
                      }
                      ++counter;
                  }};
>>>>>>> c17ecd8b

        sut.start(Timer::RunMode::ONCE, Timer::CatchUpPolicy::IMMEDIATE);

        /// this time seems to be sufficient to cause the segfault
        std::this_thread::sleep_for(std::chrono::milliseconds(1000));
    }
}<|MERGE_RESOLUTION|>--- conflicted
+++ resolved
@@ -530,21 +530,10 @@
     int repetitions = 100;
     std::atomic_int counter{0};
     {
-<<<<<<< HEAD
-        Timer sut(selfTriggerTimeout, [&] {
-            /// this timing is set to provoke the segfault. if the timing is
-            /// decreased the segfault is more unlikely to occure but with a
-            /// value of 100 ms it always happens. see issue #243
-            std::this_thread::sleep_for(std::chrono::milliseconds(100));
-            if (counter < repetitions)
-            {
-                EXPECT_FALSE(
-                    sut.restart(selfTriggerTimeout, Timer::RunMode::ONCE, Timer::CatchUpPolicy::IMMEDIATE).has_error());
-            }
-            ++counter;
-        });
-=======
         Timer sut{selfTriggerTimeout, [&] {
+                      /// this timing is set to provoke the segfault. if the timing is
+                      /// decreased the segfault is more unlikely to occure but with a
+                      /// value of 100 ms it always happens. see issue #243
                       std::this_thread::sleep_for(std::chrono::milliseconds(100));
                       if (counter < repetitions)
                       {
@@ -554,8 +543,6 @@
                       }
                       ++counter;
                   }};
->>>>>>> c17ecd8b
-
         sut.start(Timer::RunMode::ONCE, Timer::CatchUpPolicy::IMMEDIATE);
 
         /// this time seems to be sufficient to cause the segfault
