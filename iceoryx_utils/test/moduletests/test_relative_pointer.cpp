--- conflicted
+++ resolved
@@ -13,25 +13,16 @@
 // limitations under the License.
 
 #include "iceoryx_utils/internal/relocatable_pointer/relative_ptr.hpp"
-<<<<<<< HEAD
-#include "iceoryx_utils/platform/mman.hpp"
-#include "iceoryx_utils/platform/stat.hpp" /* For mode constants */
-=======
 #include "iceoryx_utils/platform/fcntl.hpp"
 #include "iceoryx_utils/platform/mman.hpp"
 #include "iceoryx_utils/platform/stat.hpp"
 #include "iceoryx_utils/platform/unistd.hpp"
 
->>>>>>> d9ea19dc
 
 #include "test.hpp"
 
 #include <cstdint>
 #include <cstring>
-<<<<<<< HEAD
-#include <fcntl.h> /* For O_* constants */
-=======
->>>>>>> d9ea19dc
 using namespace ::testing;
 
 namespace
@@ -519,13 +510,8 @@
     EXPECT_EQ(dataPointer1->Data1, reinterpret_cast<Data*>(BaseAddress2)->Data1);
 
     int offset = ShmSize / 2;
-<<<<<<< HEAD
-    auto offsetAddr1 = reinterpret_cast<int*>(memMapWriter.getMappedAddress() + offset);
-    auto offsetAddr2 = reinterpret_cast<int*>(memMapReader.getMappedAddress() + offset);
-=======
     auto offsetAddr1 = reinterpret_cast<int*>(static_cast<uint8_t*>(memMapWriter.getMappedAddress()) + offset);
     auto offsetAddr2 = reinterpret_cast<int*>(static_cast<uint8_t*>(memMapReader.getMappedAddress()) + offset);
->>>>>>> d9ea19dc
     *offsetAddr1 = 37;
 
     EXPECT_EQ(*offsetAddr2, *offsetAddr1);
