--- conflicted
+++ resolved
@@ -1,9 +1,5 @@
-<<<<<<< HEAD
 // Copyright (c) 2020 - 2021 by Robert Bosch GmbH. All rights reserved.
-=======
-// Copyright (c) 2020 by Robert Bosch GmbH. All rights reserved.
 // Copyright (c) 2021 by Apex.AI Inc. All rights reserved.
->>>>>>> 244d8729
 //
 // Licensed under the Apache License, Version 2.0 (the "License");
 // you may not use this file except in compliance with the License.
@@ -56,44 +52,14 @@
     /// @brief Connect cylcone data reader to the underlying DDS network
     void connect() noexcept override;
 
-<<<<<<< HEAD
-    /// @brief Get the size of the next sample if one is available
-    /// @return an optional pointer to the size of the next sample if one is available, cxx::nullopt_t if value is not
-    /// initialized
-    iox::cxx::optional<uint32_t> peekNextSize() override;
-
-    /// @brief Check if new samples are ready to take
-    /// @return true if there are samples available, otherwise false
-    bool hasSamples() override;
-
-    /// @brief Take the next available sample from the DDS data space.
-    /// @param[in] buffer Receive buffer in which sample will be stored.
-    /// @param[in] bufferSize Size of the provided buffer.
-    /// @return Error if reader is not connected, buffer is too small, data or buffer is invalid
-    iox::cxx::expected<DataReaderError> takeNext(uint8_t* const buffer, const uint64_t& bufferSize) override;
-
-    /// @brief Take up to a maximum number of samples from the DDS data space.
-    /// @param[in] buffer Receive buffer in which samples will be stored.
-    /// @param[in] bufferSize The size of the buffer (in bytes).
-    /// @param[in] maxSamples The maximum number of samples to request from the network.
-    /// @return Number of samples taken if successful. Number of samples will be in the range [0,maxSamples].
-    iox::cxx::expected<uint64_t, DataReaderError>
-    take(uint8_t* const buffer, const uint64_t& bufferSize, const iox::cxx::optional<uint64_t>& maxSamples) override;
-=======
     iox::cxx::optional<IoxChunkDatagramHeader> peekNextIoxChunkDatagramHeader() noexcept override;
     bool hasSamples() noexcept override;
     iox::cxx::expected<DataReaderError> takeNext(const IoxChunkDatagramHeader datagramHeader,
                                                  uint8_t* const userHeaderBuffer,
                                                  uint8_t* const userPayloadBuffer) noexcept override;
->>>>>>> 244d8729
 
-    /// @brief Get ID of the service
     capro::IdString_t getServiceId() const noexcept override;
-
-    /// @brief Get ID of the instance
     capro::IdString_t getInstanceId() const noexcept override;
-
-    /// @brief Get ID of the event
     capro::IdString_t getEventId() const noexcept override;
 
   private:
