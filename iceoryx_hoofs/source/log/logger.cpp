--- conflicted
+++ resolved
@@ -34,15 +34,9 @@
 {
 namespace log
 {
-<<<<<<< HEAD
-Logger::Logger(IOX_MAYBE_UNUSED std::string ctxId,
-               IOX_MAYBE_UNUSED std::string ctxDescription,
-               LogLevel appLogLevel) noexcept
-=======
 Logger::Logger(IOX_MAYBE_UNUSED const std::string& ctxId,
                IOX_MAYBE_UNUSED const std::string& ctxDescription,
-               LogLevel appLogLevel)
->>>>>>> a8c40c46
+               LogLevel appLogLevel) noexcept
     : m_logLevel(appLogLevel)
 {
 }
@@ -132,12 +126,8 @@
     return LogStream(*this, LogLevel::kVerbose);
 }
 
-<<<<<<< HEAD
-void Logger::Print(const LogEntry entry) const noexcept
-=======
 // NOLINTNEXTLINE(readability-identifier-naming)
-void Logger::Print(const LogEntry& entry)
->>>>>>> a8c40c46
+void Logger::Print(const LogEntry& entry) noexcept
 {
     // as long as there is only this synchronous logger, buffer the output before using clog to prevent interleaving
     // output because of threaded access
@@ -166,12 +156,8 @@
     return (logLevel <= m_logLevel.load(std::memory_order_relaxed));
 }
 
-<<<<<<< HEAD
+// NOLINTNEXTLINE(readability-identifier-naming)
 void Logger::Log(const LogEntry& entry) const noexcept
-=======
-// NOLINTNEXTLINE(readability-identifier-naming)
-void Logger::Log(const LogEntry& entry) const
->>>>>>> a8c40c46
 {
     /// @todo do we want a ringbuffer where we store the last e.g. 100 logs
     /// event if they are below the current log level and print them if case of kFatal?
