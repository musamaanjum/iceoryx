// Copyright (c) 2019 by Robert Bosch GmbH. All rights reserved.
// Copyright (c) 2021 by Apex.AI Inc. All rights reserved.
//
// Licensed under the Apache License, Version 2.0 (the "License");
// you may not use this file except in compliance with the License.
// You may obtain a copy of the License at
//
//     http://www.apache.org/licenses/LICENSE-2.0
//
// Unless required by applicable law or agreed to in writing, software
// distributed under the License is distributed on an "AS IS" BASIS,
// WITHOUT WARRANTIES OR CONDITIONS OF ANY KIND, either express or implied.
// See the License for the specific language governing permissions and
// limitations under the License.
//
// SPDX-License-Identifier: Apache-2.0
#ifndef IOX_HOOFS_POSIX_WRAPPER_ACCESS_CONTROL_HPP
#define IOX_HOOFS_POSIX_WRAPPER_ACCESS_CONTROL_HPP

#include "iceoryx_hoofs/cxx/expected.hpp"
#include "iceoryx_hoofs/cxx/string.hpp"
#include "iceoryx_hoofs/cxx/vector.hpp"
#include "iceoryx_hoofs/platform/acl.hpp"

#include <cstdint>
#include <functional>
#include <iostream>
#include <memory>
#include <type_traits>

namespace iox
{
namespace posix
{
/// @brief abstraction class for the management of access control lists (ACLs).
///
/// ACLs allow to define fine-grained access rights for files. In addition to the standard access rights, which can only
/// distinguish between user/group/others, ACLs can be used to give specific access rights to named users and groups.
/// ACL is part of the posix specification. The AccessController class is used to store ACL permission entries and
/// provides a way to write those entries to a file. A permission entry can be seen as a combination of an access
/// Category, a Permission and an optional name (used to identify specific users and groups.)
class AccessController
{
  public:
    using string_t = cxx::string<100>;

    enum class AccessControllerError : uint8_t
    {
        INVALID_STATE,
        COULD_NOT_ALLOCATE_NEW_ACL,
    };

    /// @brief maximum number of permission entries the AccessController can store
    static constexpr int32_t MaxNumOfPermissions = 20;

/// @brief identifier for a permission entry (user, group, others, ...)
#if defined(QNX) || defined(QNX__) || defined(__QNX__)
    enum class Category : std::underlying_type<acl_tag_t>::type
#else
    enum class Category : acl_tag_t
#endif
    {
        USER = ACL_USER_OBJ,
        /// a specific user must be identified by a name
        SPECIFIC_USER = ACL_USER,
        GROUP = ACL_GROUP_OBJ,
        /// a specific group must be identified by a name
        SPECIFIC_GROUP = ACL_GROUP,
        OTHERS = ACL_OTHER,
    };

/// @brief access right for a permission entry
#if defined(QNX) || defined(QNX__) || defined(__QNX__)
    enum class Permission : std::underlying_type<acl_perm_t>::type
#else
    enum class Permission : acl_perm_t
#endif
    {
        READ = ACL_READ,
        WRITE = ACL_WRITE,
        READWRITE = Permission::READ | Permission::WRITE,
        NONE = 0
    };

    /// @brief define and store a specific permission entry to be used by writePermissionsToFile.
    /// @param[f_id] id of the user or group. For Category::SPECIFIC_USER or Category::SPECIFIC_GROUP the id is
    /// required. Otherwise writing the permission entry to a file will fail. For the default user/group/others
    /// categories the id is ignored and can therefore be left empty. Do not forget to add permissions of the standard
    /// user/group/others categories before writing to a file.
    /// @param[f_permission] Permissions which should be applied to the category.
    /// @param[f_id] The group or user id - depending on the category. For Category::USER, Category::GROUP and
    ///   Category::OTHER the f_id is not required for everything else a valid group or user id is mandatory.
    bool
    addPermissionEntry(const Category f_category, const Permission f_permission, const uint32_t f_id = -1u) noexcept;

    /// @brief just like addPermissionEntry(Category, Permission, int) but using a name instead of an id.
    bool addPermissionEntry(const Category f_category, const Permission f_permission, const string_t& f_name) noexcept;

    /// @brief Write permission entries stored by the AccessController to a file identified by a file descriptor.
    /// @param[f_fileDescriptor] identifier for a file (can be regular file, shared memory file, message queue file...
    /// everything is a file).
    /// @return true if succesful. If false, you can assume that the file has not been touched at all.
    bool writePermissionsToFile(const int32_t f_fileDescriptor) const noexcept;

  private:
    using smartAclPointer_t = std::unique_ptr<std::remove_pointer<acl_t>::type, std::function<void(acl_t)>>;

    struct PermissionEntry
    {
        unsigned int m_category;
        Permission m_permission;
        unsigned int m_id;
    };

    cxx::vector<PermissionEntry, MaxNumOfPermissions> m_permissions;

<<<<<<< HEAD
    cxx::expected<smartAclPointer_t, AccessControllerError> createACL(const int32_t f_numEntries) const noexcept;
    bool createACLEntry(const acl_t f_ACL, const PermissionEntry& f_entry) const noexcept;
    bool addAclPermission(acl_permset_t f_permset, acl_perm_t f_perm) const noexcept;
=======
    static cxx::expected<smartAclPointer_t, AccessControllerError> createACL(const int32_t f_numEntries);
    static bool createACLEntry(const acl_t f_ACL, const PermissionEntry& f_entry);
    static bool addAclPermission(acl_permset_t f_permset, acl_perm_t f_perm);
>>>>>>> a8c40c46

    bool m_useACLMask{false};
};
} // namespace posix
} // namespace iox

#endif // IOX_HOOFS_POSIX_WRAPPER_ACCESS_CONTROL_HPP<|MERGE_RESOLUTION|>--- conflicted
+++ resolved
@@ -114,15 +114,9 @@
 
     cxx::vector<PermissionEntry, MaxNumOfPermissions> m_permissions;
 
-<<<<<<< HEAD
-    cxx::expected<smartAclPointer_t, AccessControllerError> createACL(const int32_t f_numEntries) const noexcept;
-    bool createACLEntry(const acl_t f_ACL, const PermissionEntry& f_entry) const noexcept;
-    bool addAclPermission(acl_permset_t f_permset, acl_perm_t f_perm) const noexcept;
-=======
-    static cxx::expected<smartAclPointer_t, AccessControllerError> createACL(const int32_t f_numEntries);
-    static bool createACLEntry(const acl_t f_ACL, const PermissionEntry& f_entry);
-    static bool addAclPermission(acl_permset_t f_permset, acl_perm_t f_perm);
->>>>>>> a8c40c46
+    static cxx::expected<smartAclPointer_t, AccessControllerError> createACL(const int32_t f_numEntries) noexcept;
+    static bool createACLEntry(const acl_t f_ACL, const PermissionEntry& f_entry) noexcept;
+    static bool addAclPermission(acl_permset_t f_permset, acl_perm_t f_perm) noexcept;
 
     bool m_useACLMask{false};
 };
