// Copyright (c) 2020 by Robert Bosch GmbH. All rights reserved.
// Copyright (c) 2020 - 2021 by Apex.AI Inc. All rights reserved.
//
// Licensed under the Apache License, Version 2.0 (the "License");
// you may not use this file except in compliance with the License.
// You may obtain a copy of the License at
//
//     http://www.apache.org/licenses/LICENSE-2.0
//
// Unless required by applicable law or agreed to in writing, software
// distributed under the License is distributed on an "AS IS" BASIS,
// WITHOUT WARRANTIES OR CONDITIONS OF ANY KIND, either express or implied.
// See the License for the specific language governing permissions and
// limitations under the License.
//
// SPDX-License-Identifier: Apache-2.0

#ifndef IOX_BINDING_C_PUBLISHER_H
#define IOX_BINDING_C_PUBLISHER_H

#include "iceoryx_binding_c/enums.h"
#include "iceoryx_binding_c/internal/c2cpp_binding.h"
#include "iceoryx_binding_c/service_description.h"
#include "iceoryx_binding_c/types.h"

/// @brief publisher handle
typedef struct cpp2c_Publisher* iox_pub_t;

/// @brief options to be set for a publisher
typedef struct
{
    /// @brief Size of the history chunk queue
    uint64_t historyCapacity;

    /// @brief Name of the node the publisher belongs to
    /// @note nullptr indicates that the default node name is used
    const char* nodeName;

    /// @brief The option whether the publisher should already be offered when creating it
    bool offerOnCreate;

<<<<<<< HEAD
    /// @brief describes whether a publisher blocks when subscriber queue is full
    ENUM iox_SubscriberTooSlowPolicy deliveryQueueFullPolicy;

    // this value will be set exclusively by iox_pub_options_init
    // and is not supposed to be modified otherwise
=======
    /// @brief The size of the custom header
    /// @note must be a multiple of the alignment and is by default is 0 to indicate that no custom header is used
    uint32_t customHeaderSize;

    /// @brief The alignment of the custom header
    /// @note must be a power of two and the maximum allowed custom header alignment is 8
    uint32_t customHeaderAlignment;

    /// @brief this value will be set exclusively by `iox_pub_options_init` and is not supposed to be modified otherwise
>>>>>>> d4923d4e
    uint64_t initCheck;
} iox_pub_options_t;

/// @brief initialize publisher options to default values
/// @param[in] options pointer to options to be initialized,
///                    emit warning if it is a null pointer
/// @attention This must always be called on a newly created options struct to
///            prevent uninitialized values. The options may get extended
///            in the future.
void iox_pub_options_init(iox_pub_options_t* options);

/// @brief check whether the publisher options were initialized by iox_pub_options_init
/// @param[in] options pointer to options to be checked
/// @return true if options are not null and were initialized, false otherwise
bool iox_pub_options_is_initialized(const iox_pub_options_t* const options);

/// @brief creates a publisher handle
/// @param[in] self pointer to preallocated memory of size = sizeof(iox_pub_storage_t)
/// @param[in] service serviceString
/// @param[in] instance instanceString
/// @param[in] event eventString
/// @param[in] options publisher options set by the user,
///                    if it is a null pointer default options are used
/// @return handle of the publisher
iox_pub_t iox_pub_init(iox_pub_storage_t* self,
                       const char* const service,
                       const char* const instance,
                       const char* const event,
                       const iox_pub_options_t* const options);

/// @brief removes a publisher handle
/// @param[in] self the handle which should be removed
void iox_pub_deinit(iox_pub_t const self);

/// @brief allocates a chunk in the shared memory
/// @param[in] self handle of the publisher
/// @param[in] chunk pointer in which a pointer to the allocated chunk is stored
/// @param[in] payloadSize user payload size of the allocated chunk
/// @return on success it returns AllocationResult_SUCCESS otherwise a value which
///         describes the error
/// @note for the payload alignment `IOX_C_CHUNK_DEFAULT_USER_PAYLOAD_ALIGNMENT` is used
///       for a custom payload alignment please use `iox_pub_loan_aligned_chunk`
ENUM iox_AllocationResult iox_pub_loan_chunk(iox_pub_t const self, void** const chunk, const uint32_t payloadSize);

/// @brief allocates a chunk in the shared memory with a custom alignment for the payload
/// @param[in] self handle of the publisher
/// @param[in] chunk pointer in which a pointer to the allocated chunk is stored
/// @param[in] payloadSize user payload size of the allocated chunk
/// @param[in] payloadAlignment user payload alignment of the allocated chunk
/// @return on success it returns AllocationResult_SUCCESS otherwise a value which
///         describes the error
ENUM iox_AllocationResult iox_pub_loan_aligned_chunk(iox_pub_t const self,
                                                     void** const chunk,
                                                     const uint32_t payloadSize,
                                                     const uint32_t payloadAlignment);

/// @brief releases ownership of a previously allocated chunk without sending it
/// @param[in] self handle of the publisher
/// @param[in] chunk chunk which should be free'd
void iox_pub_release_chunk(iox_pub_t const self, void* const chunk);

/// @brief sends a previously allocated chunk
/// @param[in] self handle of the publisher
/// @param[in] chunk chunk which should be send
void iox_pub_publish_chunk(iox_pub_t const self, void* const chunk);

/// @brief returns the previously sended chunk
/// @param[in] self handle of the publisher
/// @return nullptr if no chunk was previously send otherwise a pointer to the
///           previous chunk
const void* iox_pub_loan_previous_chunk(iox_pub_t const self);

/// @brief offers the service
/// @param[in] self handle of the publisher
void iox_pub_offer(iox_pub_t const self);

/// @brief stop offering the service
/// @param[in] self handle of the publisher
void iox_pub_stop_offer(iox_pub_t const self);

/// @brief is the service still offered
/// @param[in] self handle of the publisher
/// @return true is the service is offered otherwise false
bool iox_pub_is_offered(iox_pub_t const self);

/// @brief does the service have subscribers
/// @param[in] self handle of the publisher
/// @return true if there are subscribers otherwise false
bool iox_pub_has_subscribers(iox_pub_t const self);

/// @brief returns the service description of the publisher
/// @param[in] self handle to the publisher
/// @return the service description
iox_service_description_t iox_pub_get_service_description(iox_pub_t const self);
#endif<|MERGE_RESOLUTION|>--- conflicted
+++ resolved
@@ -39,13 +39,11 @@
     /// @brief The option whether the publisher should already be offered when creating it
     bool offerOnCreate;
 
-<<<<<<< HEAD
     /// @brief describes whether a publisher blocks when subscriber queue is full
     ENUM iox_SubscriberTooSlowPolicy deliveryQueueFullPolicy;
 
     // this value will be set exclusively by iox_pub_options_init
     // and is not supposed to be modified otherwise
-=======
     /// @brief The size of the custom header
     /// @note must be a multiple of the alignment and is by default is 0 to indicate that no custom header is used
     uint32_t customHeaderSize;
@@ -55,7 +53,6 @@
     uint32_t customHeaderAlignment;
 
     /// @brief this value will be set exclusively by `iox_pub_options_init` and is not supposed to be modified otherwise
->>>>>>> d4923d4e
     uint64_t initCheck;
 } iox_pub_options_t;
 
