--- conflicted
+++ resolved
@@ -63,18 +63,10 @@
         return AllocationResult_RUNNING_OUT_OF_CHUNKS;
     case AllocationError::TOO_MANY_CHUNKS_ALLOCATED_IN_PARALLEL:
         return AllocationResult_TOO_MANY_CHUNKS_ALLOCATED_IN_PARALLEL;
-<<<<<<< HEAD
-    case AllocationError::INVALID_STATE:
-=======
-    case AllocationError::INVALID_CHUNK:
-        return AllocationResult_INVALID_CHUNK;
     case AllocationError::INVALID_PARAMETER_FOR_PAYLOAD_OR_CUSTOM_HEADER:
         return AllocationResult_INVALID_PARAMETER_FOR_PAYLOAD_OR_CUSTOM_HEADER;
-    default:
->>>>>>> 45a3f41e
+    case AllocationError::INVALID_STATE:
         return AllocationResult_UNDEFINED_ERROR;
-    case AllocationError::INVALID_PARAMETER_FOR_CHUNK:
-        return AllocationResult_INVALID_PARAMETER_FOR_CHUNK;
     }
     return AllocationResult_UNDEFINED_ERROR;
 }
@@ -101,13 +93,7 @@
         return ListenerResult_EVENT_ALREADY_ATTACHED;
     case ListenerError::LISTENER_FULL:
         return ListenerResult_LISTENER_FULL;
-<<<<<<< HEAD
     case ListenerError::INVALID_STATE:
-=======
-    case ListenerError::EMPTY_INVALIDATION_CALLBACK:
-        return ListenerResult_EMPTY_INVALIDATION_CALLBACK;
-    default:
->>>>>>> 45a3f41e
         return ListenerResult_UNDEFINED_ERROR;
     case ListenerError::EMPTY_INVALIDATION_CALLBACK:
         return ListenerResult_EMPTY_INVALIDATION_CALLBACK;
