# Copyright (c) 2020 by Robert Bosch GmbH. All rights reserved.
#
# Licensed under the Apache License, Version 2.0 (the "License");
# you may not use this file except in compliance with the License.
# You may obtain a copy of the License at
#
#     http://www.apache.org/licenses/LICENSE-2.0
#
# Unless required by applicable law or agreed to in writing, software
# distributed under the License is distributed on an "AS IS" BASIS,
# WITHOUT WARRANTIES OR CONDITIONS OF ANY KIND, either express or implied.
# See the License for the specific language governing permissions and
# limitations under the License.

cmake_minimum_required(VERSION 3.5)
file (STRINGS "../VERSION" iceoryx_VERSION)
project(iceoryx VERSION ${iceoryx_VERSION})

option(TOML_CONFIG "activates or deactivates TOML support - without TOML RouDi will not be build" ON)
option(BUILD_STRICT "Build is performed with '-Werror'" OFF)
option(test "Build tests" ON)
option(examples "build with iceoryx examples" ON)
option(introspection "builds the introspection client which requires the ncurses library with an activated terminfo feature" OFF)
option(dds_gateway "builds the iceoryx dds gateway - enables internode communication via dds" OFF)

# ===== Dependencies
if(TOML_CONFIG)
    add_subdirectory(${CMAKE_CURRENT_SOURCE_DIR}/../cmake/cpptoml/ ${CMAKE_BINARY_DIR}/dependencies/cpptoml/prebuild)
endif(TOML_CONFIG)

if(test)
    add_subdirectory(${CMAKE_CURRENT_SOURCE_DIR}/../cmake/googletest ${CMAKE_BINARY_DIR}/dependencies/googletest/prebuild)
endif(test)

# ===== Core
add_subdirectory(${CMAKE_CURRENT_SOURCE_DIR}/../iceoryx_utils ${CMAKE_BINARY_DIR}/iceoryx_utils)
add_subdirectory(${CMAKE_CURRENT_SOURCE_DIR}/../iceoryx_posh ${CMAKE_BINARY_DIR}/iceoryx_posh)

# ===== Extras
if(introspection)
    add_subdirectory(${CMAKE_CURRENT_SOURCE_DIR}/../tools/introspection ${CMAKE_BINARY_DIR}/iceoryx_introspection)
endif(introspection)

if(examples)
    add_subdirectory(${CMAKE_CURRENT_SOURCE_DIR}/../iceoryx_examples/icedelivery ${CMAKE_BINARY_DIR}/iceoryx_examples/icedelivery)
    add_subdirectory(${CMAKE_CURRENT_SOURCE_DIR}/../iceoryx_examples/iceperf ${CMAKE_BINARY_DIR}/iceoryx_examples/iceperf)
    add_subdirectory(${CMAKE_CURRENT_SOURCE_DIR}/../iceoryx_examples/singleprocess ${CMAKE_BINARY_DIR}/iceoryx_examples/singleprocess)
endif(examples)

# ===== Gateways
if(cyclonedds)
	add_subdirectory(${CMAKE_CURRENT_SOURCE_DIR}/../cmake/cyclonedds ${CMAKE_BINARY_DIR}/dependencies/cyclonedds/prebuild)
endif(cyclonedds)

if(dds_gateway)
    add_subdirectory(${CMAKE_CURRENT_SOURCE_DIR}/../iceoryx_dds ${CMAKE_BINARY_DIR}/iceoryx_dds)
<<<<<<< HEAD
endif(dds_gateway)
=======
endif(dds)


message("")
message("       Configured Options")
message("          TOML_CONFIG...............: " ${TOML_CONFIG})
message("          BUILD_STRICT..............: " ${BUILD_STRICT})
message("          test......................: " ${test})
message("          examples..................: " ${examples})
message("          introspection.............: " ${introspection})
message("          dds.......................: " ${dds})

message("")
message("       Build Properties")
message("          project name..............: " ${CMAKE_PROJECT_NAME})
message("          c compiler................: " ${CMAKE_C_COMPILER})
message("          c++ compiler..............: " ${CMAKE_CXX_COMPILER})
message("")
>>>>>>> b90d8944
<|MERGE_RESOLUTION|>--- conflicted
+++ resolved
@@ -54,10 +54,7 @@
 
 if(dds_gateway)
     add_subdirectory(${CMAKE_CURRENT_SOURCE_DIR}/../iceoryx_dds ${CMAKE_BINARY_DIR}/iceoryx_dds)
-<<<<<<< HEAD
 endif(dds_gateway)
-=======
-endif(dds)
 
 
 message("")
@@ -67,7 +64,7 @@
 message("          test......................: " ${test})
 message("          examples..................: " ${examples})
 message("          introspection.............: " ${introspection})
-message("          dds.......................: " ${dds})
+message("          dds_gateway...............: " ${dds_gateway})
 
 message("")
 message("       Build Properties")
@@ -75,4 +72,3 @@
 message("          c compiler................: " ${CMAKE_C_COMPILER})
 message("          c++ compiler..............: " ${CMAKE_CXX_COMPILER})
 message("")
->>>>>>> b90d8944
