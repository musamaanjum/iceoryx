--- conflicted
+++ resolved
@@ -6,20 +6,15 @@
 To set up a collection of applications using iceoryx (an ``iceoryx system``), the applications need to initialize a runtime and create ``publishers`` and ``subscribers``. The publishers send data of a specific ``topic`` which can be received by subscribers of the same topic.
 To enable publishers to offer their topic and subscribers to subscribe to these offered topics, the middleware daemon, called ``Roudi``, must be running. 
 
-<<<<<<< HEAD
 For further information how iceoryx can be used see the [examples](../iceoryx_examples/README.md).
 The [conceptual-guide.md](../../conceptual-guide.md) provides additional information about the ``Shared Memory communication`` that lies at the heart of iceoryx. 
  
 We now briefly define the main entities of an iceoryx system before showing how they are created and used by the iceoryx API.
-=======
-For further information see the [examples](todo) and [conceptual-guide.md](todo). We now briefly define the main entities of an iceoryx system before showing how they are created and used by the iceoryx API.
->>>>>>> 320733ff
 
 ### Roudi
 
-RouDi is an abbrevation for **Rou**ting and **Di**scovery. This perfectly describes RouDi's tasks. He takes care of the
-communication setup but does not actually participate in the communication between the publisher and the subscriber.
-Think of RouDi as the switchboard operator of iceoryx. One of his other major tasks is the setup of the shared memory,
+Roudi is an abbrevation for **Rou**ting and **Di**scovery. Roudi takes care of the
+communication setup but does not actually participate in the communication between the publisher and the subscriber. RouDi can be thought of as the switchboard operator of iceoryx. One of his other major tasks is the setup of the shared memory,
 which the applications are using to talk to each other. Sometimes referred to as daemon, RouDi manages the shared
 memory and is responsible for the service discovery, i.e. enabling subscribers to find topics offered by publishers.
 It also keeps track of all applications which have initialized a runtime and are hence able to use publishers or
