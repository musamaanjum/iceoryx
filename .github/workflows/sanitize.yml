# This workflow builds & runs test cases in iceoryx

name: Sanitize

# Triggers the workflow on push or pull request events but only for the master branch
on:
  push:
    branches: [ master ]
  pull_request:
    branches: [ master, release* ]

jobs:
  clang-sanitize:
    runs-on: ubuntu-20.04

    steps:
      - name: compiler versions
        run: |
          echo $(gcc --version)
          echo $(clang --version)

      - name: Install iceoryx dependencies
        # Softwares installed in ubuntu-20.04 instance
        # https://github.com/actions/virtual-environments/blob/master/images/linux/Ubuntu2004-README.md
        run: sudo apt-get update && sudo apt-get install -y libacl1-dev libncurses5-dev

      - name: Checkout
        uses: actions/checkout@v2

      - name: Build
        run: |
<<<<<<< HEAD
          # build tests , dont run them
          $GITHUB_WORKSPACE/tools/iceoryx_build_test.sh build-strict build-all sanitize clang
                    
=======
          sudo $GITHUB_WORKSPACE/tools/add_test_users.sh
          $GITHUB_WORKSPACE/tools/iceoryx_build_test.sh build-strict build-all sanitize clang test-add-user

>>>>>>> 0b6e1c7e
      - name: Run tests
        run: |
          cd $GITHUB_WORKSPACE/build
          tools/run_tests.sh all

 # This job builds & runs iceoryx tests (with sanitizer) in macos-10.15
  clang-sanitize-macos:
    runs-on: macos-latest
    # Softwares installed in macos-10.15 instance
    # https://github.com/actions/virtual-environments/blob/master/images/macos/macos-10.15-Readme.md

    # Steps represent a sequence of tasks that will be executed as part of the job
    steps:
      - name: Checkout
        uses: actions/checkout@v2

      - name: compiler version
        run: |
          echo $(clang --version)

      - name: Build and install dependencies
      # tinfo library which is required by iceoryx_introspection isn't available in mac
        run: |
          cd $GITHUB_WORKSPACE
          mkdir -p build
          cd build
          git clone https://github.com/mirror/ncurses.git
          cd ncurses
          git checkout v6.2
          ./configure  --prefix=$GITHUB_WORKSPACE/build/install/prefix/ --exec-prefix=$GITHUB_WORKSPACE/build/install/prefix/ --with-termlib
          make
          make install

      - name: Build
        run: |
          $GITHUB_WORKSPACE/tools/iceoryx_build_test.sh build-strict build-all sanitize

      - name: Run tests
        run: |
          cd $GITHUB_WORKSPACE/build
          tools/run_tests.sh asan-only<|MERGE_RESOLUTION|>--- conflicted
+++ resolved
@@ -29,15 +29,9 @@
 
       - name: Build
         run: |
-<<<<<<< HEAD
-          # build tests , dont run them
-          $GITHUB_WORKSPACE/tools/iceoryx_build_test.sh build-strict build-all sanitize clang
-                    
-=======
           sudo $GITHUB_WORKSPACE/tools/add_test_users.sh
           $GITHUB_WORKSPACE/tools/iceoryx_build_test.sh build-strict build-all sanitize clang test-add-user
 
->>>>>>> 0b6e1c7e
       - name: Run tests
         run: |
           cd $GITHUB_WORKSPACE/build
