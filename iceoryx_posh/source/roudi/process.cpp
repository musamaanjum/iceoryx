// Copyright (c) 2019 - 2020 by Robert Bosch GmbH. All rights reserved.
// Copyright (c) 2021 by Apex.AI Inc. All rights reserved.
//
// Licensed under the Apache License, Version 2.0 (the "License");
// you may not use this file except in compliance with the License.
// You may obtain a copy of the License at
//
//     http://www.apache.org/licenses/LICENSE-2.0
//
// Unless required by applicable law or agreed to in writing, software
// distributed under the License is distributed on an "AS IS" BASIS,
// WITHOUT WARRANTIES OR CONDITIONS OF ANY KIND, either express or implied.
// See the License for the specific language governing permissions and
// limitations under the License.
//
// SPDX-License-Identifier: Apache-2.0

#include "iceoryx_posh/internal/roudi/process.hpp"
#include "iceoryx_posh/iceoryx_posh_types.hpp"
#include "iceoryx_posh/internal/log/posh_logging.hpp"
#include "iceoryx_utils/platform/types.hpp"

using namespace iox::units::duration_literals;
namespace iox
{
namespace roudi
{
Process::Process(const RuntimeName_t& name,
                 const uint32_t pid,
<<<<<<< HEAD
                 posix::PosixUser user,
                 const bool isMonitored,
=======
                 mepoo::MemoryManager& payloadDataSegmentMemoryManager,
                 const bool isMonitored,
                 const uint64_t dataSegmentId,
>>>>>>> eec14a70
                 const uint64_t sessionId) noexcept
    : m_pid(pid)
    , m_ipcChannel(name)
    , m_timestamp(mepoo::BaseClock_t::now())
<<<<<<< HEAD
    , m_user(user)
    , m_isMonitored(isMonitored)
=======
    , m_payloadDataSegmentMemoryManager(payloadDataSegmentMemoryManager)
    , m_isMonitored(isMonitored)
    , m_dataSegmentId(dataSegmentId)
>>>>>>> eec14a70
    , m_sessionId(sessionId)
{
}

uint32_t Process::getPid() const noexcept
{
    return m_pid;
}

const RuntimeName_t Process::getName() const noexcept
{
    return RuntimeName_t(cxx::TruncateToCapacity, m_ipcChannel.getRuntimeName());
}

void Process::sendViaIpcChannel(const runtime::IpcMessage& data) noexcept
{
    bool sendSuccess = m_ipcChannel.send(data);
    if (!sendSuccess)
    {
        LogWarn() << "Process cannot send message over communication channel";
        errorHandler(Error::kPOSH__ROUDI_PROCESS_SEND_VIA_IPC_CHANNEL_FAILED, nullptr, ErrorLevel::MODERATE);
    }
}

uint64_t Process::getSessionId() noexcept
{
    return m_sessionId.load(std::memory_order_relaxed);
}

void Process::setTimestamp(const mepoo::TimePointNs_t timestamp) noexcept
{
    m_timestamp = timestamp;
}

mepoo::TimePointNs_t Process::getTimestamp() noexcept
{
    return m_timestamp;
}

<<<<<<< HEAD
posix::PosixUser Process::getUser() const noexcept
{
    return m_user;
=======
mepoo::MemoryManager& Process::getpayloadDataSegmentMemoryManager() const noexcept
{
    return m_payloadDataSegmentMemoryManager;
}

uint64_t Process::getDataSegmentId() const noexcept
{
    return m_dataSegmentId;
>>>>>>> eec14a70
}

bool Process::isMonitored() const noexcept
{
    return m_isMonitored;
}

} // namespace roudi
} // namespace iox<|MERGE_RESOLUTION|>--- conflicted
+++ resolved
@@ -27,26 +27,14 @@
 {
 Process::Process(const RuntimeName_t& name,
                  const uint32_t pid,
-<<<<<<< HEAD
                  posix::PosixUser user,
                  const bool isMonitored,
-=======
-                 mepoo::MemoryManager& payloadDataSegmentMemoryManager,
-                 const bool isMonitored,
-                 const uint64_t dataSegmentId,
->>>>>>> eec14a70
                  const uint64_t sessionId) noexcept
     : m_pid(pid)
     , m_ipcChannel(name)
     , m_timestamp(mepoo::BaseClock_t::now())
-<<<<<<< HEAD
     , m_user(user)
     , m_isMonitored(isMonitored)
-=======
-    , m_payloadDataSegmentMemoryManager(payloadDataSegmentMemoryManager)
-    , m_isMonitored(isMonitored)
-    , m_dataSegmentId(dataSegmentId)
->>>>>>> eec14a70
     , m_sessionId(sessionId)
 {
 }
@@ -86,20 +74,9 @@
     return m_timestamp;
 }
 
-<<<<<<< HEAD
 posix::PosixUser Process::getUser() const noexcept
 {
     return m_user;
-=======
-mepoo::MemoryManager& Process::getpayloadDataSegmentMemoryManager() const noexcept
-{
-    return m_payloadDataSegmentMemoryManager;
-}
-
-uint64_t Process::getDataSegmentId() const noexcept
-{
-    return m_dataSegmentId;
->>>>>>> eec14a70
 }
 
 bool Process::isMonitored() const noexcept
