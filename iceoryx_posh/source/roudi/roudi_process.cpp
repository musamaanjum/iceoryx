// Copyright (c) 2019 - 2020 by Robert Bosch GmbH. All rights reserved.
// Copyright (c) 2021 by Apex.AI Inc. All rights reserved.
//
// Licensed under the Apache License, Version 2.0 (the "License");
// you may not use this file except in compliance with the License.
// You may obtain a copy of the License at
//
//     http://www.apache.org/licenses/LICENSE-2.0
//
// Unless required by applicable law or agreed to in writing, software
// distributed under the License is distributed on an "AS IS" BASIS,
// WITHOUT WARRANTIES OR CONDITIONS OF ANY KIND, either express or implied.
// See the License for the specific language governing permissions and
// limitations under the License.
//
// SPDX-License-Identifier: Apache-2.0

#include "iceoryx_posh/internal/roudi/roudi_process.hpp"
#include "iceoryx_posh/iceoryx_posh_types.hpp"
#include "iceoryx_posh/internal/log/posh_logging.hpp"
#include "iceoryx_posh/mepoo/mepoo_config.hpp"
#include "iceoryx_posh/runtime/posh_runtime.hpp"
#include "iceoryx_utils/cxx/deadline_timer.hpp"
#include "iceoryx_utils/cxx/smart_c.hpp"
#include "iceoryx_utils/cxx/vector.hpp"
#include "iceoryx_utils/internal/relocatable_pointer/base_relative_ptr.hpp"
#include "iceoryx_utils/platform/signal.hpp"
#include "iceoryx_utils/platform/types.hpp"
#include "iceoryx_utils/platform/wait.hpp"

#include <chrono>
#include <csignal>
#include <thread>

using namespace iox::units::duration_literals;

namespace iox
{
namespace roudi
{
RouDiProcess::RouDiProcess(const ProcessName_t& name,
                           int32_t pid,
                           mepoo::MemoryManager* payloadMemoryManager,
                           bool isMonitored,
                           const uint64_t payloadSegmentId,
                           const uint64_t sessionId) noexcept
    : m_pid(pid)
    , m_ipcChannel(name)
    , m_timestamp(mepoo::BaseClock_t::now())
    , m_payloadMemoryManager(payloadMemoryManager)
    , m_isMonitored(isMonitored)
    , m_payloadSegmentId(payloadSegmentId)
    , m_sessionId(sessionId)
{
}

int32_t RouDiProcess::getPid() const noexcept
{
    return m_pid;
}

const ProcessName_t RouDiProcess::getName() const noexcept
{
    return ProcessName_t(cxx::TruncateToCapacity, m_ipcChannel.getInterfaceName());
}

void RouDiProcess::sendViaIpcChannel(const runtime::IpcMessage& data) noexcept
{
    bool sendSuccess = m_ipcChannel.send(data);
    if (!sendSuccess)
    {
        LogWarn() << "RouDiProcess cannot send message over communication channel";
        errorHandler(Error::kPOSH__ROUDI_PROCESS_SEND_VIA_IPC_CHANNEL_FAILED, nullptr, ErrorLevel::SEVERE);
    }
}

uint64_t RouDiProcess::getSessionId() noexcept
{
    return m_sessionId.load(std::memory_order_relaxed);
}

void RouDiProcess::setTimestamp(const mepoo::TimePointNs_t timestamp) noexcept
{
    m_timestamp = timestamp;
}

mepoo::TimePointNs_t RouDiProcess::getTimestamp() noexcept
{
    return m_timestamp;
}

mepoo::MemoryManager* RouDiProcess::getPayloadMemoryManager() const noexcept
{
    return m_payloadMemoryManager;
}

uint64_t RouDiProcess::getPayloadSegmentId() const noexcept
{
    return m_payloadSegmentId;
}

bool RouDiProcess::isMonitored() const noexcept
{
    return m_isMonitored;
}

//--------------------------------------------------------------------------------------------------

ProcessManager::ProcessManager(RouDiMemoryInterface& roudiMemoryInterface,
                               PortManager& portManager,
                               const version::CompatibilityCheckLevel compatibilityCheckLevel) noexcept
    : m_roudiMemoryInterface(roudiMemoryInterface)
    , m_portManager(portManager)
    , m_compatibilityCheckLevel(compatibilityCheckLevel)
{
    auto maybeSegmentManager = m_roudiMemoryInterface.segmentManager();
    if (!maybeSegmentManager.has_value())
    {
        LogFatal() << "Invalid state! Could not obtain SegmentManager!";
        std::terminate();
    }
    m_segmentManager = maybeSegmentManager.value();

    auto maybeIntrospectionMemoryManager = m_roudiMemoryInterface.introspectionMemoryManager();
    if (!maybeIntrospectionMemoryManager.has_value())
    {
        LogFatal() << "Invalid state! Could not obtain MemoryManager for instrospection!";
        std::terminate();
    }
    m_introspectionMemoryManager = maybeIntrospectionMemoryManager.value();

    auto maybeMgmtSegmentId = m_roudiMemoryInterface.mgmtMemoryProvider()->segmentId();
    if (!maybeMgmtSegmentId.has_value())
    {
        LogFatal() << "Invalid state! Could not obtain SegmentId for iceoryx management segment!";
        std::terminate();
    }
    m_mgmtSegmentId = maybeMgmtSegmentId.value();

    auto currentUser = posix::PosixUser::getUserOfCurrentProcess();
    auto m_segmentInfo = m_segmentManager->getSegmentInformationForUser(currentUser);
    m_memoryManagerOfCurrentProcess = m_segmentInfo.m_memoryManager;
}

void ProcessManager::killAllProcesses(const units::Duration processKillDelay) noexcept
{
    std::lock_guard<std::mutex> lockGuard(m_mutex);
    cxx::vector<bool, MAX_PROCESS_NUMBER> processStillRunning(m_processList.size(), true);
    uint64_t i{0U};
    bool haveAllProcessesFinished{false};
    cxx::DeadlineTimer finalKillTimer(processKillDelay);

    auto awaitProcessTermination = [&]() {
        bool shouldCheckProcessState = true;
        finalKillTimer.reset();

        // try to shut down all processes until either all processes have terminated or a timer set to processKillDelay
        // has expired
        while (!haveAllProcessesFinished && !finalKillTimer.hasExpired())
        {
            i = 0;

            // give processes some time to terminate before checking their state
            std::this_thread::sleep_for(std::chrono::milliseconds(PROCESS_TERMINATED_CHECK_INTERVAL.toMilliseconds()));

            for (auto& process : m_processList)
            {
                if (processStillRunning[i] && !isProcessAlive(process))
                {
                    processStillRunning[i] = false;
                    shouldCheckProcessState = true;
                }
                ++i;
            }

            // check if we are done
            if (shouldCheckProcessState)
            {
                shouldCheckProcessState = false;
                haveAllProcessesFinished = true;
                for (bool isRunning : processStillRunning)
                {
                    haveAllProcessesFinished &= !isRunning;
                }
            }
        }
    };

    i = 0;
    // send SIG_TERM to all running applications and wait for process to complete
    for (auto& process : m_processList)
    {
        // if it was killed we need to check if it really has terminated, if we can't kill it, we consider it
        // terminated
        processStillRunning[i] = requestShutdownOfProcess(process, ShutdownPolicy::SIG_TERM);
        ++i;
    }

    // we sent SIG_TERM, now wait till they have terminated
    awaitProcessTermination();

    // any processes still alive? Time to send SIG_KILL to kill.
    if (finalKillTimer.hasExpired())
    {
        i = 0;
        for (auto& process : m_processList)
        {
            if (processStillRunning[i])
            {
                LogWarn() << "Process ID " << process.getPid() << " named '" << process.getName()
                          << "' is still running after SIGTERM was sent " << processKillDelay.toSeconds()
                          << " seconds ago. RouDi is sending SIGKILL now.";
                processStillRunning[i] = requestShutdownOfProcess(process, ShutdownPolicy::SIG_KILL);
            }
            ++i;
        }

        // we sent SIG_KILL to kill, now wait till they have terminated
        awaitProcessTermination();

        // any processes still alive? Time to ignore them.
        if (finalKillTimer.hasExpired())
        {
            i = 0;
            for (auto& process : m_processList)
            {
                if (processStillRunning[i])
                {
                    LogWarn() << "Process ID " << process.getPid() << " named '" << process.getName()
                              << "' is still running after SIGKILL was sent " << processKillDelay.toSeconds()
                              << " seconds ago. RouDi is ignoring this process.";
                }
                ++i;
            }
        }
    }

    auto it = m_processList.begin();
    while (removeProcess(lockGuard, it))
    {
        it = m_processList.begin();
    }
}

bool ProcessManager::requestShutdownOfProcess(const RouDiProcess& process, ShutdownPolicy shutdownPolicy) noexcept
{
    static constexpr int32_t ERROR_CODE = -1;
    auto killC = iox::cxx::makeSmartC(kill,
                                      iox::cxx::ReturnMode::PRE_DEFINED_ERROR_CODE,
                                      {ERROR_CODE},
                                      {},
                                      static_cast<pid_t>(process.getPid()),
                                      (shutdownPolicy == ShutdownPolicy::SIG_KILL ? SIGKILL : SIGTERM));

    if (killC.hasErrors())
    {
        evaluateKillError(process, killC.getErrNum(), killC.getErrorString(), shutdownPolicy);
        return false;
    }
    return true;
}

bool ProcessManager::isProcessAlive(const RouDiProcess& process) noexcept
{
    static constexpr int32_t ERROR_CODE = -1;
    auto checkCommand = iox::cxx::makeSmartC(kill,
                                             iox::cxx::ReturnMode::PRE_DEFINED_ERROR_CODE,
                                             {ERROR_CODE},
                                             {ESRCH},
                                             static_cast<pid_t>(process.getPid()),
                                             SIGTERM);

    if (checkCommand.getErrNum() == ESRCH)
    {
        return false;
    }

    if (checkCommand.hasErrors())
    {
        evaluateKillError(process, checkCommand.getErrNum(), checkCommand.getErrorString(), ShutdownPolicy::SIG_TERM);
    }

    return true;
}

void ProcessManager::evaluateKillError(const RouDiProcess& process,
                                       const int32_t& errnum,
                                       const char* errorString,
                                       ShutdownPolicy shutdownPolicy) noexcept
{
    if ((errnum == EINVAL) || (errnum == EPERM) || (errnum == ESRCH))
    {
        LogWarn() << "Process ID " << process.getPid() << " named '" << process.getName()
                  << "' could not be killed with "
                  << (shutdownPolicy == ShutdownPolicy::SIG_KILL ? "SIGKILL" : "SIGTERM")
                  << ", because the command failed with the following error: " << errorString
                  << " See manpage for kill(2) or type 'man 2 kill' in console for more information";
        errorHandler(Error::kPOSH__ROUDI_PROCESS_SHUTDOWN_FAILED, nullptr, ErrorLevel::SEVERE);
    }
    else
    {
        LogWarn() << "Process ID " << process.getPid() << " named '" << process.getName()
                  << "' could not be killed with"
                  << (shutdownPolicy == ShutdownPolicy::SIG_KILL ? "SIGKILL" : "SIGTERM") << " for unknown reason: ’"
                  << errorString << "'";
        errorHandler(Error::kPOSH__ROUDI_PROCESS_SHUTDOWN_FAILED, nullptr, ErrorLevel::SEVERE);
    }
}

bool ProcessManager::registerProcess(const ProcessName_t& name,
                                     int32_t pid,
                                     posix::PosixUser user,
                                     bool isMonitored,
                                     int64_t transmissionTimestamp,
                                     const uint64_t sessionId,
                                     const version::VersionInfo& versionInfo) noexcept
{
    bool wasPreviouslyMonitored = false; // must be in outer scope but is only initialized before use
    bool processExists = false;
    {
        std::lock_guard<std::mutex> g(m_mutex);
        auto process = getProcessFromList(name); // process existence check
        if (process)
        {
            processExists = true;
            wasPreviouslyMonitored = process->isMonitored(); // needs to be read here under lock
        }
        else
        {
            wasPreviouslyMonitored = false; // does not really matter (only for static analysis - avoid unitialized var)
        }
    }
    // lock is not required anymore


    auto segmentInfo = m_segmentManager->getSegmentInformationForUser(user);

    if (!processExists)
    {
        // process does not exist in list and can be added
        return addProcess(name,
                          pid,
                          segmentInfo.m_memoryManager,
                          isMonitored,
                          transmissionTimestamp,
                          segmentInfo.m_segmentID,
                          sessionId,
                          versionInfo);
    }

    // process is already in list (i.e. registered)
    // depending on the mode we clean up the process resources and register it again
    // if it is monitored, we reject the registration and wait for automatic cleanup
    // otherwise we remove the process ourselves and register it again

    if (wasPreviouslyMonitored)
    {
        // process exists and is monitored - we rely on monitoring for removal
        LogWarn() << "Received REG from " << name << ", but another application with this name is already registered";
    }
    else
    {
        // process exists and is not monitored - remove it and add the new process afterwards
        LogDebug() << "Registering already existing application " << name;

        // remove existing process
        if (!removeProcess(name)) // call will acquire lock
        {
            LogWarn() << "Received REG from " << name
                      << ", but another application with this name is already registered and could not be removed";
            return false;
        }

        LogDebug() << "Registering already existing application " << name << " - removed existing application";

        // try registration again, should succeed since removal was successful
        return addProcess(name,
                          pid,
                          segmentInfo.m_memoryManager,
                          isMonitored,
                          transmissionTimestamp,
                          segmentInfo.m_segmentID,
                          sessionId,
                          versionInfo); // call will acquire lock
    }

    return false;
}

bool ProcessManager::addProcess(const ProcessName_t& name,
                                int32_t pid,
                                mepoo::MemoryManager* payloadMemoryManager,
                                bool isMonitored,
                                int64_t transmissionTimestamp,
                                const uint64_t payloadSegmentId,
                                const uint64_t sessionId,
                                const version::VersionInfo& versionInfo) noexcept
{
    if (!version::VersionInfo::getCurrentVersion().checkCompatibility(versionInfo, m_compatibilityCheckLevel))
    {
        LogError()
            << "Version mismatch from '" << name
            << "'! Please build your app and RouDi against the same iceoryx version (version & commitID). RouDi: "
            << version::VersionInfo::getCurrentVersion().operator iox::cxx::Serialization().toString()
            << " App: " << versionInfo.operator iox::cxx::Serialization().toString();
        return false;
    }
    std::lock_guard<std::mutex> g(m_mutex);
    // overflow check
    if (m_processList.size() >= MAX_PROCESS_NUMBER)
    {
        LogError() << "Could not register process '" << name << "' - too many processes";
        return false;
    }

    m_processList.emplace_back(name, pid, payloadMemoryManager, isMonitored, payloadSegmentId, sessionId);

    // send REG_ACK and BaseAddrString
    runtime::IpcMessage sendBuffer;

    auto offset = rp::BaseRelativePointer::getOffset(m_mgmtSegmentId, m_segmentManager);
    sendBuffer << runtime::IpcMessageTypeToString(runtime::IpcMessageType::REG_ACK)
               << m_roudiMemoryInterface.mgmtMemoryProvider()->size() << offset << transmissionTimestamp
               << m_mgmtSegmentId;

    m_processList.back().sendViaIpcChannel(sendBuffer);

    // set current timestamp again (already done in RouDiProcess's constructor
    m_processList.back().setTimestamp(mepoo::BaseClock_t::now());

    m_processIntrospection->addProcess(pid, ProcessName_t(cxx::TruncateToCapacity, name.c_str()));

    LogDebug() << "Registered new application " << name;
    return true;
}

bool ProcessManager::removeProcess(const ProcessName_t& name) noexcept
{
    std::lock_guard<std::mutex> lockGuard(m_mutex);
    // we need to search for the process (currently linear search)

    auto it = m_processList.begin();
    while (it != m_processList.end())
    {
        auto otherName = it->getName();
        if (name == otherName)
        {
            if (removeProcess(lockGuard, it))
            {
                LogDebug() << "New Registration - removed existing application " << name;
            }
            return true; // we can assume there are no other processes with this name
        }
        ++it;
    }
    return false;
}

bool ProcessManager::removeProcess(const std::lock_guard<std::mutex>& lockGuard [[gnu::unused]],
                                   ProcessList_t::iterator& processIter) noexcept
{
    // don't take the lock, else it needs to be recursive
    if (processIter != m_processList.end())
    {
        m_portManager.deletePortsOfProcess(processIter->getName());
        m_processIntrospection->removeProcess(processIter->getPid());
        processIter = m_processList.erase(processIter); // delete application
        return true;
    }
    return false;
}

void ProcessManager::updateLivelinessOfProcess(const ProcessName_t& name) noexcept
{
    std::lock_guard<std::mutex> g(m_mutex);

    RouDiProcess* process = getProcessFromList(name);
    if (nullptr != process)
    {
        // reset timestamp
        process->setTimestamp(mepoo::BaseClock_t::now());
    }
    else
    {
        LogWarn() << "Received Keepalive from unknown process " << name;
    }
}

void ProcessManager::findServiceForProcess(const ProcessName_t& name, const capro::ServiceDescription& service) noexcept
{
    std::lock_guard<std::mutex> g(m_mutex);

    RouDiProcess* process = getProcessFromList(name);
    if (nullptr != process)
    {
        runtime::IpcMessage instanceString({m_portManager.findService(service)});
        process->sendViaIpcChannel(instanceString);
        LogDebug() << "Sent InstanceString to application " << name;
    }
    else
    {
        LogWarn() << "Unknown process " << name << " requested an InstanceString.";
    }
}

void ProcessManager::addInterfaceForProcess(const ProcessName_t& name,
                                            capro::Interfaces interface,
                                            const NodeName_t& node) noexcept
{
    std::lock_guard<std::mutex> g(m_mutex);

    RouDiProcess* process = getProcessFromList(name);
    if (nullptr != process)
    {
        // create a ReceiverPort
        popo::InterfacePortData* port = m_portManager.acquireInterfacePortData(interface, name, node);

        // send ReceiverPort to app as a serialized relative pointer
        auto offset = rp::BaseRelativePointer::getOffset(m_mgmtSegmentId, port);

        runtime::IpcMessage sendBuffer;
        sendBuffer << runtime::IpcMessageTypeToString(runtime::IpcMessageType::CREATE_INTERFACE_ACK)
                   << std::to_string(offset) << std::to_string(m_mgmtSegmentId);
        process->sendViaIpcChannel(sendBuffer);

        LogDebug() << "Created new interface for application " << name;
    }
    else
    {
        LogWarn() << "Unknown application " << name << " requested an interface.";
    }
}

void ProcessManager::sendServiceRegistryChangeCounterToProcess(const ProcessName_t& processName) noexcept
{
    std::lock_guard<std::mutex> g(m_mutex);
    RouDiProcess* process = getProcessFromList(processName);
    if (nullptr != process)
    {
        // send counter to app as a serialized relative pointer
        auto offset = rp::BaseRelativePointer::getOffset(m_mgmtSegmentId, m_portManager.serviceRegistryChangeCounter());

        runtime::IpcMessage sendBuffer;
        sendBuffer << std::to_string(offset) << std::to_string(m_mgmtSegmentId);
        process->sendViaIpcChannel(sendBuffer);
    }
    else
    {
        LogWarn() << "Unknown application " << processName << " requested an serviceRegistryChangeCounter.";
    }
}

void ProcessManager::addApplicationForProcess(const ProcessName_t& name) noexcept
{
    std::lock_guard<std::mutex> g(m_mutex);

    RouDiProcess* process = getProcessFromList(name);
    if (nullptr != process)
    {
        popo::ApplicationPortData* port = m_portManager.acquireApplicationPortData(name);

        auto offset = rp::BaseRelativePointer::getOffset(m_mgmtSegmentId, port);

        runtime::IpcMessage sendBuffer;
        sendBuffer << runtime::IpcMessageTypeToString(runtime::IpcMessageType::CREATE_APPLICATION_ACK)
                   << std::to_string(offset) << std::to_string(m_mgmtSegmentId);
        process->sendViaIpcChannel(sendBuffer);

        LogDebug() << "Created new ApplicationPort for application " << name;
    }
    else
    {
        LogWarn() << "Unknown application " << name << " requested an ApplicationPort." << name;
    }
}

void ProcessManager::addNodeForProcess(const ProcessName_t& processName, const NodeName_t& nodeName) noexcept
{
    std::lock_guard<std::mutex> g(m_mutex);

    RouDiProcess* process = getProcessFromList(processName);
    if (nullptr != process)
    {
        m_portManager.acquireNodeData(processName, nodeName)
            .and_then([&](auto nodeData) {
                auto offset = rp::BaseRelativePointer::getOffset(m_mgmtSegmentId, nodeData);

                runtime::IpcMessage sendBuffer;
                sendBuffer << runtime::IpcMessageTypeToString(runtime::IpcMessageType::CREATE_NODE_ACK)
                           << std::to_string(offset) << std::to_string(m_mgmtSegmentId);

                process->sendViaIpcChannel(sendBuffer);
                m_processIntrospection->addNode(ProcessName_t(cxx::TruncateToCapacity, processName.c_str()),
                                                NodeName_t(cxx::TruncateToCapacity, nodeName.c_str()));
                LogDebug() << "Created new node " << nodeName << " for process " << processName;
            })
            .or_else([&](PortPoolError error) {
                runtime::IpcMessage sendBuffer;
                sendBuffer << runtime::IpcMessageTypeToString(runtime::IpcMessageType::ERROR);
                if (error == PortPoolError::NODE_DATA_LIST_FULL)
                {
                    sendBuffer << runtime::IpcMessageErrorTypeToString(
                        runtime::IpcMessageErrorType::NODE_DATA_LIST_FULL);
                }
                process->sendViaIpcChannel(sendBuffer);

                LogDebug() << "Could not create new node for process " << processName;
            });
    }
    else
    {
        LogWarn() << "Unknown process " << processName << " requested a node.";
    }
}

void ProcessManager::sendMessageNotSupportedToRuntime(const ProcessName_t& name) noexcept
{
    std::lock_guard<std::mutex> g(m_mutex);

    RouDiProcess* process = getProcessFromList(name);
    if (nullptr != process)
    {
        runtime::IpcMessage sendBuffer;
        sendBuffer << runtime::IpcMessageTypeToString(runtime::IpcMessageType::MESSAGE_NOT_SUPPORTED);
        process->sendViaIpcChannel(sendBuffer);

        LogError() << "Application " << name << " sent a message, which is not supported by this RouDi";
    }
}

void ProcessManager::addSubscriberForProcess(const ProcessName_t& name,
                                             const capro::ServiceDescription& service,
                                             const popo::SubscriberOptions& subscriberOptions,
                                             const PortConfigInfo& portConfigInfo) noexcept
{
    std::lock_guard<std::mutex> g(m_mutex);

    RouDiProcess* process = getProcessFromList(name);
    if (nullptr != process)
    {
        // create a SubscriberPort
        auto maybeSubscriber =
            m_portManager.acquireSubscriberPortData(service, subscriberOptions, name, portConfigInfo);

        if (!maybeSubscriber.has_error())
        {
            // send SubscriberPort to app as a serialized relative pointer
            auto offset = rp::BaseRelativePointer::getOffset(m_mgmtSegmentId, maybeSubscriber.value());

            runtime::IpcMessage sendBuffer;
            sendBuffer << runtime::IpcMessageTypeToString(runtime::IpcMessageType::CREATE_SUBSCRIBER_ACK)
                       << std::to_string(offset) << std::to_string(m_mgmtSegmentId);
            process->sendViaIpcChannel(sendBuffer);

            LogDebug() << "Created new SubscriberPort for application " << name;
        }
        else
        {
            runtime::IpcMessage sendBuffer;
            sendBuffer << runtime::IpcMessageTypeToString(runtime::IpcMessageType::ERROR);
            sendBuffer << runtime::IpcMessageErrorTypeToString(runtime::IpcMessageErrorType::SUBSCRIBER_LIST_FULL);
            process->sendViaIpcChannel(sendBuffer);
            LogError() << "Could not create SubscriberPort for application " << name;
        }
    }
    else
    {
        LogWarn() << "Unknown application " << name << " requested a SubscriberPort.";
    }
}

void ProcessManager::addPublisherForProcess(const ProcessName_t& name,
                                            const capro::ServiceDescription& service,
                                            const popo::PublisherOptions& publisherOptions,
                                            const PortConfigInfo& portConfigInfo) noexcept
{
    std::lock_guard<std::mutex> g(m_mutex);

    RouDiProcess* process = getProcessFromList(name);
    if (nullptr != process)
    {
        // create a PublisherPort
        auto maybePublisher = m_portManager.acquirePublisherPortData(
            service, publisherOptions, name, process->getPayloadMemoryManager(), portConfigInfo);

        if (!maybePublisher.has_error())
        {
            // send PublisherPort to app as a serialized relative pointer
            auto offset = rp::BaseRelativePointer::getOffset(m_mgmtSegmentId, maybePublisher.value());

            runtime::IpcMessage sendBuffer;
            sendBuffer << runtime::IpcMessageTypeToString(runtime::IpcMessageType::CREATE_PUBLISHER_ACK)
                       << std::to_string(offset) << std::to_string(m_mgmtSegmentId);
            process->sendViaIpcChannel(sendBuffer);

            LogDebug() << "Created new PublisherPort for application " << name;
        }
        else
        {
            runtime::IpcMessage sendBuffer;
            sendBuffer << runtime::IpcMessageTypeToString(runtime::IpcMessageType::ERROR);
            sendBuffer << runtime::IpcMessageErrorTypeToString( // map error codes
                (maybePublisher.get_error() == PortPoolError::UNIQUE_PUBLISHER_PORT_ALREADY_EXISTS
                     ? runtime::IpcMessageErrorType::NO_UNIQUE_CREATED
                     : runtime::IpcMessageErrorType::PUBLISHER_LIST_FULL));
            process->sendViaIpcChannel(sendBuffer);
            LogError() << "Could not create PublisherPort for application " << name;
        }
    }
    else
    {
        LogWarn() << "Unknown application " << name << " requested a PublisherPort.";
    }
}

void ProcessManager::addConditionVariableForProcess(const ProcessName_t& processName) noexcept
{
    std::lock_guard<std::mutex> g(m_mutex);

    RouDiProcess* process = getProcessFromList(processName);
    if (nullptr != process)
    {
        // Try to create a condition variable
        m_portManager.acquireConditionVariableData(processName)
            .and_then([&](auto condVar) {
                auto offset = rp::BaseRelativePointer::getOffset(m_mgmtSegmentId, condVar);

                runtime::IpcMessage sendBuffer;
                sendBuffer << runtime::IpcMessageTypeToString(runtime::IpcMessageType::CREATE_CONDITION_VARIABLE_ACK)
                           << std::to_string(offset) << std::to_string(m_mgmtSegmentId);
                process->sendViaIpcChannel(sendBuffer);

                LogDebug() << "Created new ConditionVariable for application " << processName;
            })
            .or_else([&](PortPoolError error) {
                runtime::IpcMessage sendBuffer;
                sendBuffer << runtime::IpcMessageTypeToString(runtime::IpcMessageType::ERROR);
                if (error == PortPoolError::CONDITION_VARIABLE_LIST_FULL)
                {
                    sendBuffer << runtime::IpcMessageErrorTypeToString(
                        runtime::IpcMessageErrorType::CONDITION_VARIABLE_LIST_FULL);
                }
                process->sendViaIpcChannel(sendBuffer);

                LogDebug() << "Could not create new ConditionVariable for application " << processName;
            });
    }
    else
    {
        LogWarn() << "Unknown application " << processName << " requested a ConditionVariable.";
    }
}

<<<<<<< HEAD
void ProcessManager::addEventVariableForProcess(const ProcessName_t& processName) noexcept
{
    std::lock_guard<std::mutex> g(m_mutex);

    RouDiProcess* process = getProcessFromList(processName);
    if (nullptr != process)
    {
        // Try to create an event variable
        m_portManager.acquireEventVariableData(processName)
            .and_then([&](auto condVar) {
                auto offset = rp::BaseRelativePointer::getOffset(m_mgmtSegmentId, condVar);

                runtime::IpcMessage sendBuffer;
                sendBuffer << runtime::IpcMessageTypeToString(runtime::IpcMessageType::CREATE_EVENT_VARIABLE_ACK)
                           << std::to_string(offset) << std::to_string(m_mgmtSegmentId);
                process->sendViaIpcChannel(sendBuffer);

                LogDebug() << "Created new EventVariable for application " << processName;
            })
            .or_else([&](PortPoolError error) {
                runtime::IpcMessage sendBuffer;
                sendBuffer << runtime::IpcMessageTypeToString(runtime::IpcMessageType::ERROR);
                if (error == PortPoolError::EVENT_VARIABLE_LIST_FULL)
                {
                    sendBuffer << runtime::IpcMessageErrorTypeToString(
                        runtime::IpcMessageErrorType::EVENT_VARIABLE_LIST_FULL);
                }
                process->sendViaIpcChannel(sendBuffer);

                LogDebug() << "Could not create new EventVariable for application " << processName;
            });
    }
    else
    {
        LogWarn() << "Unknown application " << processName << " requested a EventVariable.";
    }
}

=======
>>>>>>> 5266b66f
void ProcessManager::initIntrospection(ProcessIntrospectionType* processIntrospection) noexcept
{
    m_processIntrospection = processIntrospection;
}

void ProcessManager::run() noexcept
{
    monitorProcesses();
    discoveryUpdate();
    std::this_thread::sleep_for(std::chrono::milliseconds(DISCOVERY_INTERVAL.toMilliseconds()));
}

popo::PublisherPortData* ProcessManager::addIntrospectionPublisherPort(const capro::ServiceDescription& service,
                                                                       const ProcessName_t& process_name) noexcept
{
    std::lock_guard<std::mutex> g(m_mutex);

    popo::PublisherOptions options;
    options.historyCapacity = 1;
    options.nodeName = INTROSPECTION_NODE_NAME;
    auto maybePublisher = m_portManager.acquirePublisherPortData(
        service, options, process_name, m_introspectionMemoryManager, PortConfigInfo());

    if (maybePublisher.has_error())
    {
        LogError() << "Could not create PublisherPort for application " << process_name;
        errorHandler(
            Error::kPORT_MANAGER__NO_PUBLISHER_PORT_FOR_INTROSPECTION_SENDER_PORT, nullptr, iox::ErrorLevel::SEVERE);
    }
    return maybePublisher.value();
}

RouDiProcess* ProcessManager::getProcessFromList(const ProcessName_t& name) noexcept
{
    RouDiProcess* processPtr = nullptr;

    typename ProcessList_t::iterator it = m_processList.begin();
    const typename ProcessList_t::iterator itEnd = m_processList.end();

    for (; itEnd != it; ++it)
    {
        if (name == it->getName())
        {
            processPtr = &(*it);
            break;
        }
    }

    return processPtr;
}

void ProcessManager::monitorProcesses() noexcept
{
    std::lock_guard<std::mutex> g(m_mutex);

    auto currentTimestamp = mepoo::BaseClock_t::now();

    auto processIterator = m_processList.begin();
    while (processIterator != m_processList.end())
    {
        if (processIterator->isMonitored())
        {
            auto timediff = units::Duration(currentTimestamp - processIterator->getTimestamp());

            static_assert(runtime::PROCESS_KEEP_ALIVE_TIMEOUT > runtime::PROCESS_KEEP_ALIVE_INTERVAL,
                          "keep alive timeout too small");
            if (timediff > runtime::PROCESS_KEEP_ALIVE_TIMEOUT)
            {
                LogWarn() << "Application " << processIterator->getName() << " not responding (last response "
                          << timediff.toMilliseconds() << " milliseconds ago) --> removing it";

                // note: if we would want to use the removeProcess function, it would search for the process again
                // (but we already found it and have an iterator to remove it)

                // delete all associated subscriber and publisher ports in shared
                // memory and the associated RouDi discovery ports
                // @todo Check if ShmManager and Process Manager end up in unintended condition
                m_portManager.deletePortsOfProcess(processIterator->getName());

                m_processIntrospection->removeProcess(processIterator->getPid());

                // delete application
                processIterator = m_processList.erase(processIterator);
                continue; // erase returns first element after the removed one --> skip iterator increment
            }
        }
        ++processIterator;
    }
}

void ProcessManager::discoveryUpdate() noexcept
{
    std::lock_guard<std::mutex> g(m_mutex);

    m_portManager.doDiscovery();
}

} // namespace roudi
} // namespace iox<|MERGE_RESOLUTION|>--- conflicted
+++ resolved
@@ -751,47 +751,6 @@
     }
 }
 
-<<<<<<< HEAD
-void ProcessManager::addEventVariableForProcess(const ProcessName_t& processName) noexcept
-{
-    std::lock_guard<std::mutex> g(m_mutex);
-
-    RouDiProcess* process = getProcessFromList(processName);
-    if (nullptr != process)
-    {
-        // Try to create an event variable
-        m_portManager.acquireEventVariableData(processName)
-            .and_then([&](auto condVar) {
-                auto offset = rp::BaseRelativePointer::getOffset(m_mgmtSegmentId, condVar);
-
-                runtime::IpcMessage sendBuffer;
-                sendBuffer << runtime::IpcMessageTypeToString(runtime::IpcMessageType::CREATE_EVENT_VARIABLE_ACK)
-                           << std::to_string(offset) << std::to_string(m_mgmtSegmentId);
-                process->sendViaIpcChannel(sendBuffer);
-
-                LogDebug() << "Created new EventVariable for application " << processName;
-            })
-            .or_else([&](PortPoolError error) {
-                runtime::IpcMessage sendBuffer;
-                sendBuffer << runtime::IpcMessageTypeToString(runtime::IpcMessageType::ERROR);
-                if (error == PortPoolError::EVENT_VARIABLE_LIST_FULL)
-                {
-                    sendBuffer << runtime::IpcMessageErrorTypeToString(
-                        runtime::IpcMessageErrorType::EVENT_VARIABLE_LIST_FULL);
-                }
-                process->sendViaIpcChannel(sendBuffer);
-
-                LogDebug() << "Could not create new EventVariable for application " << processName;
-            });
-    }
-    else
-    {
-        LogWarn() << "Unknown application " << processName << " requested a EventVariable.";
-    }
-}
-
-=======
->>>>>>> 5266b66f
 void ProcessManager::initIntrospection(ProcessIntrospectionType* processIntrospection) noexcept
 {
     m_processIntrospection = processIntrospection;
