--- conflicted
+++ resolved
@@ -78,16 +78,10 @@
                 rp::BaseRelativePointer::registerPtr(
                     segment.m_segmentId, sharedMemoryObject.getBaseAddress(), sharedMemoryObject.getSizeInBytes());
 
-<<<<<<< HEAD
-                LogInfo() << "Application registered payload segment "
-                          << iox::log::HexFormat(reinterpret_cast<uint64_t>(sharedMemoryObject.getBaseAddress()))
-                          << " with size " << sharedMemoryObject.getSizeInBytes() << " to id " << segment.m_segmentId;
-                          /// @todo print access rights
-=======
                 LogDebug() << "Application registered payload data segment "
                            << iox::log::HexFormat(reinterpret_cast<uint64_t>(sharedMemoryObject.getBaseAddress()))
                            << " with size " << sharedMemoryObject.getSizeInBytes() << " to id " << segment.m_segmentId;
->>>>>>> eec14a70
+                /// @todo print access rights
 
                 m_dataShmObjects.emplace_back(std::move(sharedMemoryObject));
             })
