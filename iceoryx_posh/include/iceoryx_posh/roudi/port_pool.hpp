// Copyright (c) 2020 by Robert Bosch GmbH. All rights reserved.
<<<<<<< HEAD
// Copyright (c) 2020, 2021 by Apex.AI Inc. All rights reserved.
=======
// Copyright (c) 2020 - 2021 by Apex.AI Inc. All rights reserved.
>>>>>>> 80489675
//
// Licensed under the Apache License, Version 2.0 (the "License");
// you may not use this file except in compliance with the License.
// You may obtain a copy of the License at
//
//     http://www.apache.org/licenses/LICENSE-2.0
//
// Unless required by applicable law or agreed to in writing, software
// distributed under the License is distributed on an "AS IS" BASIS,
// WITHOUT WARRANTIES OR CONDITIONS OF ANY KIND, either express or implied.
// See the License for the specific language governing permissions and
// limitations under the License.
//
// SPDX-License-Identifier: Apache-2.0
#ifndef IOX_POSH_ROUDI_PORT_POOL_HPP
#define IOX_POSH_ROUDI_PORT_POOL_HPP

#include "iceoryx_posh/iceoryx_posh_types.hpp"
#include "iceoryx_posh/internal/popo/building_blocks/condition_variable_data.hpp"
#include "iceoryx_posh/internal/popo/building_blocks/event_variable_data.hpp"
#include "iceoryx_posh/internal/popo/ports/application_port.hpp"
#include "iceoryx_posh/internal/popo/ports/interface_port.hpp"
#include "iceoryx_posh/internal/popo/ports/publisher_port_data.hpp"
#include "iceoryx_posh/internal/popo/ports/publisher_port_roudi.hpp"
#include "iceoryx_posh/internal/popo/ports/subscriber_port_data.hpp"
#include "iceoryx_posh/internal/popo/ports/subscriber_port_multi_producer.hpp"
#include "iceoryx_posh/internal/popo/ports/subscriber_port_single_producer.hpp"
#include "iceoryx_posh/internal/roudi/port_pool_data.hpp"
#include "iceoryx_posh/internal/runtime/node_data.hpp"
#include "iceoryx_posh/popo/publisher_options.hpp"
#include "iceoryx_utils/cxx/type_traits.hpp"

namespace iox
{
namespace roudi
{
struct PortPoolDataBase;

enum class PortPoolError : uint8_t
{
    INVALID_STATE,
    UNIQUE_PUBLISHER_PORT_ALREADY_EXISTS,
    PUBLISHER_PORT_LIST_FULL,
    SUBSCRIBER_PORT_LIST_FULL,
    INTERFACE_PORT_LIST_FULL,
    APPLICATION_PORT_LIST_FULL,
    NODE_DATA_LIST_FULL,
    CONDITION_VARIABLE_LIST_FULL,
    EVENT_VARIABLE_LIST_FULL,
};

class PortPool
{
  public:
    PortPool(PortPoolData& portPoolData) noexcept;

    virtual ~PortPool() noexcept = default;

    /// @todo don't create the vector with each call but only when the data really change
    /// there could be a member "cxx::vector<popo::PublisherPortData* m_publisherPorts;" and publisherPorts() would just
    /// update this member if the publisher ports actually changed
    cxx::vector<PublisherPortRouDiType::MemberType_t*, MAX_PUBLISHERS> getPublisherPortDataList() noexcept;
    cxx::vector<SubscriberPortType::MemberType_t*, MAX_SUBSCRIBERS> getSubscriberPortDataList() noexcept;
    cxx::vector<popo::InterfacePortData*, MAX_INTERFACE_NUMBER> getInterfacePortDataList() noexcept;
    cxx::vector<popo::ApplicationPortData*, MAX_PROCESS_NUMBER> getApplicationPortDataList() noexcept;
    cxx::vector<runtime::NodeData*, MAX_NODE_NUMBER> getNodeDataList() noexcept;
    cxx::vector<popo::ConditionVariableData*, MAX_NUMBER_OF_CONDITION_VARIABLES>
    getConditionVariableDataList() noexcept;
    cxx::vector<popo::EventVariableData*, MAX_NUMBER_OF_EVENT_VARIABLES> getEventVariableDataList() noexcept;

    cxx::expected<PublisherPortRouDiType::MemberType_t*, PortPoolError>
    addPublisherPort(const capro::ServiceDescription& serviceDescription,
                     mepoo::MemoryManager* const memoryManager,
                     const ProcessName_t& applicationName,
                     const popo::PublisherOptions& publisherOptions,
                     const mepoo::MemoryInfo& memoryInfo = mepoo::MemoryInfo()) noexcept;

    cxx::expected<SubscriberPortType::MemberType_t*, PortPoolError>
    addSubscriberPort(const capro::ServiceDescription& serviceDescription,
                      const ProcessName_t& applicationName,
                      const popo::SubscriberOptions& subscriberOptions,
                      const mepoo::MemoryInfo& memoryInfo = mepoo::MemoryInfo()) noexcept;

    template <typename T, std::enable_if_t<std::is_same<T, iox::build::ManyToManyPolicy>::value>* = nullptr>
    iox::popo::SubscriberPortData* constructSubscriber(const capro::ServiceDescription& serviceDescription,
                                                       const ProcessName_t& applicationName,
                                                       const popo::SubscriberOptions& subscriberOptions,
                                                       const mepoo::MemoryInfo& memoryInfo) noexcept;

    template <typename T, std::enable_if_t<std::is_same<T, iox::build::OneToManyPolicy>::value>* = nullptr>
    iox::popo::SubscriberPortData* constructSubscriber(const capro::ServiceDescription& serviceDescription,
                                                       const ProcessName_t& applicationName,
                                                       const popo::SubscriberOptions& subscriberOptions,
                                                       const mepoo::MemoryInfo& memoryInfo) noexcept;

    cxx::expected<popo::InterfacePortData*, PortPoolError> addInterfacePort(const ProcessName_t& applicationName,
                                                                            const capro::Interfaces interface) noexcept;

    cxx::expected<popo::ApplicationPortData*, PortPoolError>
    addApplicationPort(const ProcessName_t& applicationName) noexcept;

    cxx::expected<runtime::NodeData*, PortPoolError>
    addNodeData(const ProcessName_t& process, const NodeName_t& node, const uint64_t nodeDeviceIdentifier) noexcept;

    cxx::expected<popo::ConditionVariableData*, PortPoolError>
    addConditionVariableData(const ProcessName_t& process) noexcept;

    cxx::expected<popo::EventVariableData*, PortPoolError> addEventVariableData(const ProcessName_t& process) noexcept;

    void removePublisherPort(PublisherPortRouDiType::MemberType_t* const portData) noexcept;
    void removeSubscriberPort(SubscriberPortType::MemberType_t* const portData) noexcept;
    void removeInterfacePort(popo::InterfacePortData* const portData) noexcept;
    void removeApplicationPort(popo::ApplicationPortData* const portData) noexcept;
    void removeNodeData(runtime::NodeData* const nodeData) noexcept;
    void removeConditionVariableData(popo::ConditionVariableData* const conditionVariableData) noexcept;
    void removeEventVariableData(popo::EventVariableData* const eventVariableData) noexcept;

    std::atomic<uint64_t>* serviceRegistryChangeCounter() noexcept;

  private:
    PortPoolData* m_portPoolData;
};

} // namespace roudi
} // namespace iox

#include "iceoryx_posh/roudi/port_pool.inl"

#endif // IOX_POSH_ROUDI_PORT_POOL_HPP<|MERGE_RESOLUTION|>--- conflicted
+++ resolved
@@ -1,9 +1,5 @@
 // Copyright (c) 2020 by Robert Bosch GmbH. All rights reserved.
-<<<<<<< HEAD
-// Copyright (c) 2020, 2021 by Apex.AI Inc. All rights reserved.
-=======
 // Copyright (c) 2020 - 2021 by Apex.AI Inc. All rights reserved.
->>>>>>> 80489675
 //
 // Licensed under the Apache License, Version 2.0 (the "License");
 // you may not use this file except in compliance with the License.
