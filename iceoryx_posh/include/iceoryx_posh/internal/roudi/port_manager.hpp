// Copyright (c) 2019 by Robert Bosch GmbH. All rights reserved.
//
// Licensed under the Apache License, Version 2.0 (the "License");
// you may not use this file except in compliance with the License.
// You may obtain a copy of the License at
//
//     http://www.apache.org/licenses/LICENSE-2.0
//
// Unless required by applicable law or agreed to in writing, software
// distributed under the License is distributed on an "AS IS" BASIS,
// WITHOUT WARRANTIES OR CONDITIONS OF ANY KIND, either express or implied.
// See the License for the specific language governing permissions and
// limitations under the License.
#ifndef IOX_POSH_ROUDI_PORT_MANAGER_HPP
#define IOX_POSH_ROUDI_PORT_MANAGER_HPP

#include "iceoryx_posh/iceoryx_posh_config.hpp"
#include "iceoryx_posh/iceoryx_posh_types.hpp"
#include "iceoryx_posh/internal/capro/capro_message.hpp"
#include "iceoryx_posh/internal/mepoo/memory_manager.hpp"
#include "iceoryx_posh/internal/popo/ports/application_port.hpp"
#include "iceoryx_posh/internal/popo/ports/interface_port.hpp"
#include "iceoryx_posh/internal/popo/ports/publisher_port_roudi.hpp"
#include "iceoryx_posh/internal/popo/ports/subscriber_port_multi_producer.hpp"
#include "iceoryx_posh/internal/popo/ports/subscriber_port_single_producer.hpp"
#include "iceoryx_posh/internal/popo/receiver_port.hpp"
#include "iceoryx_posh/internal/popo/sender_port.hpp"
#include "iceoryx_posh/internal/roudi/introspection/port_introspection.hpp"
#include "iceoryx_posh/internal/roudi/service_registry.hpp"
#include "iceoryx_posh/internal/runtime/message_queue_message.hpp"
#include "iceoryx_posh/internal/runtime/runnable_data.hpp"
#include "iceoryx_posh/mepoo/chunk_header.hpp"
#include "iceoryx_posh/mepoo/memory_info.hpp"
#include "iceoryx_posh/mepoo/mepoo_config.hpp"
#include "iceoryx_posh/roudi/memory/roudi_memory_interface.hpp"
#include "iceoryx_posh/roudi/port_pool.hpp"
#include "iceoryx_utils/cxx/optional.hpp"
#include "iceoryx_utils/internal/posix_wrapper/shared_memory_object.hpp"
#include "iceoryx_utils/posix_wrapper/posix_access_rights.hpp"

#include <mutex>

namespace iox
{
namespace roudi
{
capro::Interfaces StringToCaProInterface(const capro::IdString& str) noexcept;

class PortManager
{
  public:
    using PortConfigInfo = iox::runtime::PortConfigInfo;
    PortManager(RouDiMemoryInterface* roudiMemoryInterface) noexcept;

    virtual ~PortManager() = default;

    /// @todo Remove this later
    void stopPortIntrospection() noexcept;

    void doDiscovery() noexcept;

    /// @deprecated #25
    virtual cxx::expected<SenderPortType::MemberType_t*, PortPoolError>
    acquireSenderPortData(const capro::ServiceDescription& service,
                          const ProcessName_t& processName,
                          mepoo::MemoryManager* payloadMemoryManager,
                          const RunnableName_t& runnable = "",
                          const PortConfigInfo& portConfigInfo = PortConfigInfo());

    /// @deprecated #25
    virtual ReceiverPortType::MemberType_t*
    acquireReceiverPortData(const capro::ServiceDescription& service,
                            const ProcessName_t& processName,
                            const RunnableName_t& runnable = "",
                            const PortConfigInfo& portConfigInfo = PortConfigInfo());

    cxx::expected<PublisherPortRouDiType::MemberType_t*, PortPoolError>
    acquirePublisherPortData(const capro::ServiceDescription& service,
                             const uint64_t& historyCapacity,
                             const ProcessName_t& processName,
                             mepoo::MemoryManager* payloadMemoryManager,
                             const RunnableName_t& runnable,
                             const PortConfigInfo& portConfigInfo) noexcept;

    SubscriberPortProducerType::MemberType_t* acquireSubscriberPortData(const capro::ServiceDescription& service,
                                                                        const uint64_t& historyRequest,
                                                                        const ProcessName_t& processName,
                                                                        const RunnableName_t& runnable,
                                                                        const PortConfigInfo& portConfigInfo) noexcept;

    popo::InterfacePortData* acquireInterfacePortData(capro::Interfaces interface,
                                                      const ProcessName_t& processName,
                                                      const RunnableName_t& runnable = "") noexcept;

    popo::ApplicationPortData* acquireApplicationPortData(const ProcessName_t& processName) noexcept;

    runtime::RunnableData* acquireRunnableData(const ProcessName_t& process, const RunnableName_t& runnable) noexcept;

<<<<<<< HEAD
    cxx::expected<popo::ConditionVariableData*, PortPoolError>
    acquireConditionVariableData(const ProcessName_t& processName) noexcept;
=======
    cxx::expected<popo::ConditionVariableData*, PortPoolError> acquireConditionVariableData();

    bool areAllReceiverPortsSubscribed(const ProcessName_t& appName);
>>>>>>> af12bd61

    void deletePortsOfProcess(const ProcessName_t& processName) noexcept;

    /// @deprecated #25
    void destroySenderPort(SenderPortType::MemberType_t* const senderPortData);

    /// @deprecated #25
    void destroyReceiverPort(ReceiverPortType::MemberType_t* const receiverPortData);

    void destroyPublisherPort(PublisherPortRouDiType::MemberType_t* const publisherPortData) noexcept;

    void destroySubscriberPort(SubscriberPortProducerType::MemberType_t* const subscriberPortData) noexcept;

    const std::atomic<uint64_t>* serviceRegistryChangeCounter() noexcept;
    runtime::MqMessage findService(const capro::ServiceDescription& service) noexcept;

  protected:
    /// @deprecated #25
    void handleSenderPorts();

    /// @deprecated #25
    void handleReceiverPorts();

    void handlePublisherPorts() noexcept;

    void handleSubscriberPorts() noexcept;

    void handleInterfaces() noexcept;

    void handleApplications() noexcept;

    void handleRunnables() noexcept;

    /// @deprecated #25
    bool sendToAllMatchingSenderPorts(const capro::CaproMessage& message, ReceiverPortType& receiverSource);

    /// @deprecated #25
    void sendToAllMatchingReceiverPorts(const capro::CaproMessage& message, SenderPortType& senderSource);

    bool sendToAllMatchingPublisherPorts(const capro::CaproMessage& message,
                                         SubscriberPortProducerType& subscriberSource) noexcept;

    void sendToAllMatchingSubscriberPorts(const capro::CaproMessage& message,
                                          PublisherPortRouDiType& publisherSource) noexcept;

    void sendToAllMatchingInterfacePorts(const capro::CaproMessage& message) noexcept;

    void addEntryToServiceRegistry(const capro::IdString& service, const capro::IdString& instance) noexcept;
    void removeEntryFromServiceRegistry(const capro::IdString& service, const capro::IdString& instance) noexcept;

  private:
    RouDiMemoryInterface* m_roudiMemoryInterface{nullptr};
    PortPool* m_portPool{nullptr};
    ServiceRegistry m_serviceRegistry;
    PortIntrospectionType m_portIntrospection;
};

} // namespace roudi
} // namespace iox

#endif // IOX_POSH_ROUDI_PORT_MANAGER_HPP<|MERGE_RESOLUTION|>--- conflicted
+++ resolved
@@ -96,14 +96,7 @@
 
     runtime::RunnableData* acquireRunnableData(const ProcessName_t& process, const RunnableName_t& runnable) noexcept;
 
-<<<<<<< HEAD
-    cxx::expected<popo::ConditionVariableData*, PortPoolError>
-    acquireConditionVariableData(const ProcessName_t& processName) noexcept;
-=======
     cxx::expected<popo::ConditionVariableData*, PortPoolError> acquireConditionVariableData();
-
-    bool areAllReceiverPortsSubscribed(const ProcessName_t& appName);
->>>>>>> af12bd61
 
     void deletePortsOfProcess(const ProcessName_t& processName) noexcept;
 
