// Copyright (c) 2019 by Robert Bosch GmbH. All rights reserved.
//
// Licensed under the Apache License, Version 2.0 (the "License");
// you may not use this file except in compliance with the License.
// You may obtain a copy of the License at
//
//     http://www.apache.org/licenses/LICENSE-2.0
//
// Unless required by applicable law or agreed to in writing, software
// distributed under the License is distributed on an "AS IS" BASIS,
// WITHOUT WARRANTIES OR CONDITIONS OF ANY KIND, either express or implied.
// See the License for the specific language governing permissions and
// limitations under the License.
#ifndef IOX_POSH_ROUDI_INTROSPECTION_PORT_INTROSPECTION_HPP
#define IOX_POSH_ROUDI_INTROSPECTION_PORT_INTROSPECTION_HPP

#include "fixed_size_container.hpp"
#include "iceoryx_posh/iceoryx_posh_types.hpp"
#include "iceoryx_posh/internal/popo/ports/publisher_port_data.hpp"
#include "iceoryx_posh/internal/popo/ports/publisher_port_user.hpp"
#include "iceoryx_posh/mepoo/chunk_header.hpp"
#include "iceoryx_posh/roudi/introspection_types.hpp"
#include "iceoryx_utils/cxx/helplets.hpp"
#include "iceoryx_utils/platform/pthread.hpp"

#include <atomic>
#include <mutex>
#include <thread>
#include <vector>

#include <map>

namespace iox
{
namespace roudi
{
/**
 * @brief This class handles the port intropection for RouDi.
 *        It is recommended to use the PortIntrospectionType alias which sets
 *        the intended template parameter required for the actual introspection.
 *
 *        The class manages a thread that periodically updates a field with port
 *        introspection data to which clients may subscribe.
 */
template <typename PublisherPort, typename SubscriberPort>
class PortIntrospection
{
  private:
    enum class ConnectionState
    {
        DEFAULT,
        SUB_REQUESTED,
        CONNECTED
    };

    using PortIntrospectionTopic = PortIntrospectionFieldTopic;
    using PortThroughputIntrospectionTopic = PortThroughputIntrospectionFieldTopic;

    class PortData
    {
      private:
        // internal helper classes

        struct ConnectionInfo;

        struct PublisherInfo
        {
            PublisherInfo() = default;

<<<<<<< HEAD
            PublisherInfo(typename PublisherPort::MemberType_t* const portData,
                          const ProcessName_t& name,
                          const capro::ServiceDescription& service,
                          const RunnableName_t& runnable)
=======
            SenderInfo(typename SenderPort::MemberType_t* portData,
                       const ProcessName_t& name,
                       const capro::ServiceDescription& service,
                       const NodeName_t& node)
>>>>>>> 8d1bd34d
                : portData(portData)
                , name(name)
                , service(service)
                , node(node)
            {
            }

            typename PublisherPort::MemberType_t* portData{nullptr};
            ProcessName_t name;
            capro::ServiceDescription service;
            NodeName_t node;

            using TimePointNs = mepoo::TimePointNs;
            using DurationNs = mepoo::DurationNs;
            TimePointNs m_sequenceNumberTimestamp = TimePointNs(DurationNs(0));
            mepoo::SequenceNumberType m_sequenceNumber{0};

            // map from indices to object pointers
            std::map<int, ConnectionInfo*> connectionMap;
            int index{-1};
        };

        struct SubscriberInfo
        {
            SubscriberInfo()
            {
            }

<<<<<<< HEAD
            SubscriberInfo(typename SubscriberPort::MemberType_t* const portData,
                           const ProcessName_t& name,
                           const capro::ServiceDescription& service,
                           const RunnableName_t& runnable)
=======
            ReceiverInfo(typename ReceiverPort::MemberType_t* const portData,
                         const ProcessName_t& name,
                         const capro::ServiceDescription& service,
                         const NodeName_t& node)
>>>>>>> 8d1bd34d
                : portData(portData)
                , name(name)
                , service(service)
                , node(node)
            {
            }

            typename SubscriberPort::MemberType_t* portData{nullptr};
            ProcessName_t name;
            capro::ServiceDescription service;
            NodeName_t node;
        };

        struct ConnectionInfo
        {
            ConnectionInfo()
            {
            }

            ConnectionInfo(typename SubscriberPort::MemberType_t* const portData,
                           const ProcessName_t& name,
                           const capro::ServiceDescription& service,
<<<<<<< HEAD
                           const RunnableName_t& runnable)
                : subscriberInfo(portData, name, service, runnable)
=======
                           const NodeName_t& node)
                : receiverInfo(portData, name, service, node)
>>>>>>> 8d1bd34d
                , state(ConnectionState::DEFAULT)
            {
            }

            ConnectionInfo(SubscriberInfo& subscriberInfo)
                : subscriberInfo(subscriberInfo)
                , state(ConnectionState::DEFAULT)
            {
            }

            SubscriberInfo subscriberInfo;
            PublisherInfo* publisherInfo{nullptr};
            ConnectionState state{ConnectionState::DEFAULT};

            bool isConnected()
            {
                return publisherInfo && state == ConnectionState::CONNECTED;
            }
        };

      public:
        PortData();

        /*!
         * @brief add a publisher port to be tracked by introspection
         * there cannot be multiple publisher ports with the same capro id
         *
         * @param[in] port to be added
         * @param[in] name of the port to be added
         * @param[in] service capro service description of the port to be added
         * @param[in] name of the node the port belongs to
         *
         * @return returns false if the port could not be added and true otherwise
         */
<<<<<<< HEAD
        bool addPublisher(typename PublisherPort::MemberType_t* const port,
                          const ProcessName_t& name,
                          const capro::ServiceDescription& service,
                          const RunnableName_t& runnable);
=======
        bool addSender(typename SenderPort::MemberType_t* port,
                       const ProcessName_t& name,
                       const capro::ServiceDescription& service,
                       const NodeName_t& node);
>>>>>>> 8d1bd34d


        /*!
         * @brief add a subscriber port to be tracked by introspection
         * multiple subscribers with the same capro id are possible as long as the names are different
         *
         * @param[in] portData to be added
         * @param[in] name name of the port to be added
         * @param[in] service capro service description of the port to be added
         * @param[in] name of the node the port belongs to
         *
         * @return returns false if the port could not be added and true otherwise
         */
<<<<<<< HEAD
        bool addSubscriber(typename SubscriberPort::MemberType_t* const portData,
                           const ProcessName_t& name,
                           const capro::ServiceDescription& service,
                           const RunnableName_t& runnable);
=======
        bool addReceiver(typename ReceiverPort::MemberType_t* const portData,
                         const ProcessName_t& name,
                         const capro::ServiceDescription& service,
                         const NodeName_t& node);
>>>>>>> 8d1bd34d

        /*!
         * @brief remove a publisher port from introspection
         *
         * @param[in] name name of the port to be added
         * @param[in] service capro service description of the port to be added
         *
         * @return returns false if the port could not be removed (since it did not exist)
         *              and true otherwise
         */
        bool removePublisher(const ProcessName_t& name, const capro::ServiceDescription& service);

        /*!
         * @brief remove a subscriber port from introspection
         *
         * @param[in] name name of the port to be added
         * @param[in] service capro service description of the port to be added
         *
         * @return returns false if the port could not be removed (since it did not exist)
         *              and true otherwise
         */
        bool removeSubscriber(const ProcessName_t& name, const capro::ServiceDescription& service);

        /*!
         * @brief update the state of any connection identified by the capro id of a given message
         *        according to the message type (e.g. capro:SUB for a subscription request)
         *
         * @param[in] message capro message to be processed
         *
         * @return returns false there is no corresponding capro service and true otherwise
         */
        bool updateConnectionState(const capro::CaproMessage& message);

        /*!
         * @brief prepare the topic to be send based on the internal connection state of all tracked ports
         *
         * @param[out] topic data structure to be prepared for sending
         *
         */
        void prepareTopic(PortIntrospectionTopic& topic);

        void prepareTopic(PortThroughputIntrospectionTopic& topic);

        void prepareTopic(SubscriberPortChangingIntrospectionFieldTopic& topic);

        /*!
         * @brief compute the next connection state based on the current connection state and a capro message type
         *
         * @param[in] currentState current connection state (e.g. CONNECTED)
         * @param[in] messageType capro message type
         *
         * @return returns the new connection state
         */
        PortIntrospection::ConnectionState getNextState(ConnectionState currentState,
                                                        capro::CaproMessageType messageType);

        /*!
         * @brief indicates whether the logical object state has changed (i.e. the data is new)
         *
         * @return returns true if the data is new(e.g. new connections were established), false otherwise
         */
        bool isNew();

        /*!
         * @brief sets the internal flag indicating new data
         *
         * @param[in] value value to be set
         */
        void setNew(bool value);

      private:
        using PublisherContainer = FixedSizeContainer<PublisherInfo, MAX_PUBLISHERS>;
        using ConnectionContainer = FixedSizeContainer<ConnectionInfo, MAX_SUBSCRIBERS>;

        // index publisher and connections by capro Ids
        std::map<capro::ServiceDescription, typename PublisherContainer::Index_t> m_publisherMap;

        // TODO: replace inner map wih more approriate structure if possible
        // inner map maps from process names to indices in the ConnectionContainer
        std::map<capro::ServiceDescription, std::map<ProcessName_t, typename ConnectionContainer::Index_t>>
            m_connectionMap;

        // Rationale: we avoid allocating the objects on the heap but can still use a map
        // to locate/remove them fast(er)
        // max number needs to be a compile time constant
        PublisherContainer m_publisherContainer;
        ConnectionContainer m_connectionContainer;

        std::atomic<bool> m_newData;
        std::mutex m_mutex;
    };

    // end of helper classes

  public:
    PortIntrospection();

    ~PortIntrospection();

    // delete copy constructor and assignment operator
    PortIntrospection(PortIntrospection const&) = delete;
    PortIntrospection& operator=(PortIntrospection const&) = delete;
    // delete move constructor and assignment operator
    PortIntrospection(PortIntrospection&&) = delete;
    PortIntrospection& operator=(PortIntrospection&&) = delete;

    /*!
     * @brief add a publisher port to be tracked by introspection
     * there cannot be multiple publisher ports with the same capro id
     *
     * @param[in] port to be added
     * @param[in] name of the port to be added
     * @param[in] service capro service description of the port to be added
     * @param[in] name of the node the port belongs to
     *
     * @return returns false if the port could not be added and true otherwise
     */
<<<<<<< HEAD
    bool addPublisher(typename PublisherPort::MemberType_t* const port,
                      const ProcessName_t& name,
                      const capro::ServiceDescription& service,
                      const RunnableName_t& runnable);
=======
    bool addSender(typename SenderPort::MemberType_t* port,
                   const ProcessName_t& name,
                   const capro::ServiceDescription& service,
                   const NodeName_t& node);
>>>>>>> 8d1bd34d

    /*!
     * @brief add a subscriber port to be tracked by introspection
     * multiple subscribers with the same capro id are possible as long as the names are different
     *
     * @param[in] portData to be added
     * @param[in] name name of the port to be added
     * @param[in] service capro service description of the port to be added
     * @param[in] name of the node the port belongs to
     *
     * @return returns false if the port could not be added and true otherwise
     */
<<<<<<< HEAD
    bool addSubscriber(typename SubscriberPort::MemberType_t* const portData,
                       const ProcessName_t& name,
                       const capro::ServiceDescription& service,
                       const RunnableName_t& runnable);
=======
    bool addReceiver(typename ReceiverPort::MemberType_t* const portData,
                     const ProcessName_t& name,
                     const capro::ServiceDescription& service,
                     const NodeName_t& node);
>>>>>>> 8d1bd34d


    /*!
     * @brief remove a publisher port from introspection
     *
     * @param[in] name name of the port to be added
     * @param[in] service capro service description of the port to be added
     *
     * @return returns false if the port could not be removed (since it did not exist)
     *              and true otherwise
     */
    bool removePublisher(const ProcessName_t& name, const capro::ServiceDescription& service);

    /*!
     * @brief remove a subscriber port from introspection
     *
     * @param[in] name name of the port to be added
     * @param[in] service capro service description of the port to be added
     *
     * @return returns false if the port could not be removed (since it did not exist)
     *              and true otherwise
     */
    bool removeSubscriber(const ProcessName_t& name, const capro::ServiceDescription& service);

    /*!
     * @brief report a capro message to introspection (since this could change the state of active connections)
     *
     * @param[in] message capro message to be processed
     *
     */
    void reportMessage(const capro::CaproMessage& message);

    /*!
     * @brief register publisher port used to send introspection
     *
     * @param[in] publisherPort publisher port to be registered
     *
     * @return true if registration was successful, false otherwise
     */
    bool registerPublisherPort(typename PublisherPort::MemberType_t* const publisherPortGeneric,
                               typename PublisherPort::MemberType_t* const publisherPortThroughput,
                               typename PublisherPort::MemberType_t* const publisherPortSubscriberPortsData);

    /*!
     * @brief set the time interval used to send new introspection data
     *
     * @param[in] sendIntervalMs time interval in ms
     *
     */
    void setSendInterval(unsigned int sendIntervalMs);

    /*!
     * @brief start the internal send thread
     *
     */
    void run();

    /*!
     * @brief stop the internal send thread
     *
     */
    void stop();

  protected:
    /*!
     * @brief sends the port data; this is used from the unittests
     *
     */
    void sendPortData();
    /*!
     * @brief sends the throughput data; this is used from the unittests
     *
     */
    void sendThroughputData();
    /*!
     * @brief sends the subscriberport changing data, this is used from the unittests
     *
     */
    void sendSubscriberPortsData();

  protected:
    cxx::optional<PublisherPort> m_publisherPort;
    cxx::optional<PublisherPort> m_publisherPortThroughput;
    cxx::optional<PublisherPort> m_publisherPortSubscriberPortsData;

  private:
    PortData m_portData;

    std::atomic<bool> m_runThread;
    std::thread m_thread;

    unsigned int m_sendIntervalCount{10};
    const std::chrono::milliseconds m_sendIntervalSleep{100};
};

/**
 * @brief typedef for the templated port introspection class that is used by RouDi for the
 * actual port introspection functionality.
 */
using PortIntrospectionType = PortIntrospection<PublisherPortUserType, SubscriberPortUserType>;

} // namespace roudi
} // namespace iox

#include "port_introspection.inl"

#endif // IOX_POSH_ROUDI_INTROSPECTION_PORT_INTROSPECTION_HPP<|MERGE_RESOLUTION|>--- conflicted
+++ resolved
@@ -67,17 +67,10 @@
         {
             PublisherInfo() = default;
 
-<<<<<<< HEAD
             PublisherInfo(typename PublisherPort::MemberType_t* const portData,
                           const ProcessName_t& name,
                           const capro::ServiceDescription& service,
-                          const RunnableName_t& runnable)
-=======
-            SenderInfo(typename SenderPort::MemberType_t* portData,
-                       const ProcessName_t& name,
-                       const capro::ServiceDescription& service,
-                       const NodeName_t& node)
->>>>>>> 8d1bd34d
+                          const NodeName_t& node)
                 : portData(portData)
                 , name(name)
                 , service(service)
@@ -106,17 +99,10 @@
             {
             }
 
-<<<<<<< HEAD
             SubscriberInfo(typename SubscriberPort::MemberType_t* const portData,
                            const ProcessName_t& name,
                            const capro::ServiceDescription& service,
-                           const RunnableName_t& runnable)
-=======
-            ReceiverInfo(typename ReceiverPort::MemberType_t* const portData,
-                         const ProcessName_t& name,
-                         const capro::ServiceDescription& service,
-                         const NodeName_t& node)
->>>>>>> 8d1bd34d
+                           const NodeName_t& node)
                 : portData(portData)
                 , name(name)
                 , service(service)
@@ -139,13 +125,8 @@
             ConnectionInfo(typename SubscriberPort::MemberType_t* const portData,
                            const ProcessName_t& name,
                            const capro::ServiceDescription& service,
-<<<<<<< HEAD
-                           const RunnableName_t& runnable)
-                : subscriberInfo(portData, name, service, runnable)
-=======
                            const NodeName_t& node)
-                : receiverInfo(portData, name, service, node)
->>>>>>> 8d1bd34d
+                : subscriberInfo(portData, name, service, node)
                 , state(ConnectionState::DEFAULT)
             {
             }
@@ -180,17 +161,10 @@
          *
          * @return returns false if the port could not be added and true otherwise
          */
-<<<<<<< HEAD
         bool addPublisher(typename PublisherPort::MemberType_t* const port,
                           const ProcessName_t& name,
                           const capro::ServiceDescription& service,
-                          const RunnableName_t& runnable);
-=======
-        bool addSender(typename SenderPort::MemberType_t* port,
-                       const ProcessName_t& name,
-                       const capro::ServiceDescription& service,
-                       const NodeName_t& node);
->>>>>>> 8d1bd34d
+                          const NodeName_t& node);
 
 
         /*!
@@ -204,17 +178,10 @@
          *
          * @return returns false if the port could not be added and true otherwise
          */
-<<<<<<< HEAD
         bool addSubscriber(typename SubscriberPort::MemberType_t* const portData,
                            const ProcessName_t& name,
                            const capro::ServiceDescription& service,
-                           const RunnableName_t& runnable);
-=======
-        bool addReceiver(typename ReceiverPort::MemberType_t* const portData,
-                         const ProcessName_t& name,
-                         const capro::ServiceDescription& service,
-                         const NodeName_t& node);
->>>>>>> 8d1bd34d
+                           const NodeName_t& node);
 
         /*!
          * @brief remove a publisher port from introspection
@@ -332,17 +299,10 @@
      *
      * @return returns false if the port could not be added and true otherwise
      */
-<<<<<<< HEAD
     bool addPublisher(typename PublisherPort::MemberType_t* const port,
                       const ProcessName_t& name,
                       const capro::ServiceDescription& service,
-                      const RunnableName_t& runnable);
-=======
-    bool addSender(typename SenderPort::MemberType_t* port,
-                   const ProcessName_t& name,
-                   const capro::ServiceDescription& service,
-                   const NodeName_t& node);
->>>>>>> 8d1bd34d
+                      const NodeName_t& node);
 
     /*!
      * @brief add a subscriber port to be tracked by introspection
@@ -355,17 +315,10 @@
      *
      * @return returns false if the port could not be added and true otherwise
      */
-<<<<<<< HEAD
     bool addSubscriber(typename SubscriberPort::MemberType_t* const portData,
                        const ProcessName_t& name,
                        const capro::ServiceDescription& service,
-                       const RunnableName_t& runnable);
-=======
-    bool addReceiver(typename ReceiverPort::MemberType_t* const portData,
-                     const ProcessName_t& name,
-                     const capro::ServiceDescription& service,
-                     const NodeName_t& node);
->>>>>>> 8d1bd34d
+                       const NodeName_t& node);
 
 
     /*!
