--- conflicted
+++ resolved
@@ -41,11 +41,7 @@
     /// @param[in] portType Type of port to be created
     /// @param[in] processName Name of the process
     /// @param[in] runnable The runnable where this port is attached to
-<<<<<<< HEAD
     BasePortData(const capro::ServiceDescription& serviceDescription, const ProcessName_t& processName) noexcept;
-=======
-    BasePortData(const capro::ServiceDescription& serviceDescription, const cxx::CString100& processName) noexcept;
->>>>>>> 8da92798
 
     BasePortData(const BasePortData&) = delete;
     BasePortData& operator=(const BasePortData&) = delete;
