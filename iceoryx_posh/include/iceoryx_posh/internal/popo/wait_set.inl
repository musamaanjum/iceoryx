--- conflicted
+++ resolved
@@ -58,18 +58,9 @@
         return cxx::error<WaitSetError>(WaitSetError::PROVIDED_HAS_TRIGGERED_CALLBACK_IS_UNSET);
     }
 
-<<<<<<< HEAD
-    Trigger possibleLogicallyEqualTrigger(
-        &eventOrigin, hasTriggeredCallback, cxx::MethodCallback<void, uint64_t>(), eventId, Trigger::Callback<T>(), 0U);
-
     for (auto& currentTrigger : m_triggerArray)
     {
-        if (currentTrigger && currentTrigger->isLogicalEqualTo(possibleLogicallyEqualTrigger))
-=======
-    for (auto& currentTrigger : m_triggerList)
-    {
-        if (currentTrigger.isLogicalEqualTo(&eventOrigin, hasTriggeredCallback))
->>>>>>> fbd9bc68
+        if (currentTrigger && currentTrigger->isLogicalEqualTo(&eventOrigin, hasTriggeredCallback))
         {
             return cxx::error<WaitSetError>(WaitSetError::EVENT_ALREADY_ATTACHED);
         }
@@ -189,7 +180,9 @@
         for (uint64_t i = m_activeNotifications.size() - 1U;; --i)
         {
             auto index = m_activeNotifications[i];
-            if (m_triggerArray[index]->hasTriggered())
+            auto& trigger = m_triggerArray[index];
+
+            if (trigger && trigger->hasTriggered())
             {
                 cxx::Expects(triggers.push_back(&m_triggerArray[index]->getEventInfo()));
             }
