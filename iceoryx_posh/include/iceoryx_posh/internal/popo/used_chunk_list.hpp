--- conflicted
+++ resolved
@@ -44,22 +44,6 @@
 {
     static_assert(Capacity > 0, "UsedChunkList Capacity must be larger than 0!");
 
-<<<<<<< HEAD
-    // only from runtime context
-    bool insert(mepoo::SharedChunk chunk)
-    {
-        if (freeSpaceInList())
-        {
-            // get next free entry after freelistHead
-            auto nextFree = m_list[m_freeListHead];
-
-            // freeListHead is getting new usedListHead, next of this entry is updated to next in usedList
-            m_list[m_freeListHead] = m_usedListHead;
-            m_usedListHead = m_freeListHead;
-
-            // store chunk mgmt ptr
-            m_data[m_usedListHead] = chunk.release();
-=======
   public:
     /// @brief Constructs a default UsedChunkList
     UsedChunkList() noexcept;
@@ -81,7 +65,6 @@
     /// @note from RouDi context once the applications walked the plank. It is unsafe to call this if the application is
     /// still running.
     void cleanup() noexcept;
->>>>>>> cc897792
 
   private:
     void init() noexcept;
@@ -89,50 +72,16 @@
   private:
     static constexpr uint32_t INVALID_INDEX{Capacity};
 
-<<<<<<< HEAD
-    // only from runtime context
-    bool remove(const mepoo::ChunkHeader* chunkHeader, mepoo::SharedChunk& chunk)
-=======
     // this shall be moved to the RelativePointer implementation
     class RelativePointerData
->>>>>>> cc897792
     {
       public:
         constexpr RelativePointerData() noexcept
             : m_idAndOffset(LOGICAL_NULLPTR)
         {
-<<<<<<< HEAD
-            // does the entry match the one we want to remove?
-            if (m_data[current] != nullptr && m_data[current]->m_chunkHeader == chunkHeader)
-            {
-                // return the chunk mgmt entry as SharedChunk object
-                chunk = mepoo::SharedChunk(m_data[current]);
-                m_data[current] = nullptr;
-
-                // remove index from used list
-                if (current == m_usedListHead)
-                {
-                    m_usedListHead = m_list[current];
-                }
-                else
-                {
-                    m_list[previous] = m_list[current];
-                }
-
-                // insert index to free list
-                m_list[current] = m_freeListHead;
-                m_freeListHead = current;
-
-                //@todo can we do this cheaper with a global fence in cleanup?
-                m_synchronizer.clear(std::memory_order_release);
-                return true;
-            }
-            previous = current;
-=======
             static_assert(sizeof(RelativePointerData) <= 8U, "The RelativePointerData size must not exceed 64 bit!");
             static_assert(std::is_trivially_copyable<RelativePointerData>::value,
                           "The RelativePointerData must be trivially copyable!");
->>>>>>> cc897792
         }
         constexpr RelativePointerData(uint16_t id, uint64_t offset) noexcept
             : m_idAndOffset(static_cast<uint64_t>(id) | (offset << 16U))
@@ -176,13 +125,8 @@
     std::atomic_flag m_synchronizer = ATOMIC_FLAG_INIT;
     uint32_t m_usedListHead{INVALID_INDEX};
     uint32_t m_freeListHead{0u};
-<<<<<<< HEAD
-    std::array<uint32_t, Size> m_list;
-    std::array<rp::RelativePointer<mepoo::ChunkManagement>, Size> m_data;
-=======
     uint32_t m_listIndices[Capacity];
     DataElement_t m_listData[Capacity];
->>>>>>> cc897792
 };
 
 } // namespace popo
