--- conflicted
+++ resolved
@@ -77,13 +77,8 @@
     RegAckResult waitForRegAck(const int64_t transmissionTimestamp) noexcept;
 
   private:
-<<<<<<< HEAD
     RuntimeName_t m_runtimeName;
-    cxx::optional<RelativePointer::offset_t> m_segmentManagerAddressOffset;
-=======
-    ProcessName_t m_appName;
     cxx::optional<rp::BaseRelativePointer::offset_t> m_segmentManagerAddressOffset;
->>>>>>> 29e6ccec
     IpcInterfaceCreator m_AppIpcInterface;
     IpcInterfaceUser m_RoudiIpcInterface;
     uint64_t m_shmTopicSize{0U};
