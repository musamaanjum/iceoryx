// Copyright (c) 2020 by Robert Bosch GmbH, Apex.AI Inc. All rights reserved.
//
// Licensed under the Apache License, Version 2.0 (the "License");
// you may not use this file except in compliance with the License.
// You may obtain a copy of the License at
//
//     http://www.apache.org/licenses/LICENSE-2.0
//
// Unless required by applicable law or agreed to in writing, software
// distributed under the License is distributed on an "AS IS" BASIS,
// WITHOUT WARRANTIES OR CONDITIONS OF ANY KIND, either express or implied.
// See the License for the specific language governing permissions and
// limitations under the License.

#ifndef IOX_POSH_POPO_BASE_SUBSCRIBER_HPP
#define IOX_POSH_POPO_BASE_SUBSCRIBER_HPP

#include "iceoryx_posh/internal/popo/ports/subscriber_port_user.hpp"
#include "iceoryx_posh/popo/modern_api/sample.hpp"
#include "iceoryx_posh/popo/wait_set.hpp"
#include "iceoryx_utils/cxx/expected.hpp"
#include "iceoryx_utils/cxx/optional.hpp"
#include "iceoryx_utils/cxx/unique_ptr.hpp"

namespace iox
{
namespace popo
{
using uid_t = UniquePortId;

enum class SubscriberEvent
{
    HAS_NEW_SAMPLES
};

template <typename T, typename Subscriber, typename port_t = iox::SubscriberPortUserType>
class BaseSubscriber
{
  protected:
    BaseSubscriber(const capro::ServiceDescription& service);
    BaseSubscriber(const BaseSubscriber& other) = delete;
    BaseSubscriber& operator=(const BaseSubscriber&) = delete;
    BaseSubscriber(BaseSubscriber&& rhs) = delete;
    BaseSubscriber& operator=(BaseSubscriber&& rhs) = delete;
    virtual ~BaseSubscriber();

    // Required for testing. Allows BaseSubscriber instance to be constructed without a PoshRuntime.
    BaseSubscriber() noexcept {};

    ///
    /// @brief uid Get the unique ID of the subscriber.
    /// @return The subscriber's unique ID.
    ///
    uid_t getUid() const noexcept;

    ///
    /// @brief getServiceDescription Get the service description of the subscriber.
    /// @return The service description.
    ///
    capro::ServiceDescription getServiceDescription() const noexcept;

    ///
    /// @brief subscribe Initiate subscription.
    /// @param queueCapacity
    /// @return
    ///
    void
    subscribe(const uint64_t queueCapacity = SubscriberPortUser::MemberType_t::ChunkQueueData_t::MAX_CAPACITY) noexcept;

    ///
    /// @brief getSubscriptionState Get current subscription state.
    /// @return The current subscription state.
    ///
    SubscribeState getSubscriptionState() const noexcept;

    ///
    /// @brief unsubscribe Unsubscribes if currently subscribed, otherwise do nothing.
    ///
    void unsubscribe() noexcept;

    ///
    /// @brief hasData Check if sample is available.
    /// @return True if a new sample is available.
    ///
    bool hasNewSamples() const noexcept;

    ///
    /// @brief hasMissedSamples Check if samples have been missed since the last hasMissedSamples() call.
    /// @return True if samples have been missed.
    /// @details Samples may be missed due to overflowing receive queue.
    ///
    bool hasMissedSamples() noexcept;

    ///
    /// @brief take Take the a sample from the top of the receive queue.
    /// @return An expected containing populated optional if there is a sample available, otherwise empty.
    /// @details The memory loan for the sample is automatically released when it goes out of scope.
    ///
    cxx::expected<cxx::optional<Sample<const T>>, ChunkReceiveError> take() noexcept;

    ///
    /// @brief releaseQueuedSamples Releases any unread queued samples.
    ///
    void releaseQueuedSamples() noexcept;


    cxx::expected<WaitSetError> attachToWaitset(WaitSet& waitset,
                                                const SubscriberEvent subscriberEvent,
                                                const uint64_t triggerId = Trigger::INVALID_TRIGGER_ID,
                                                const Trigger::Callback<Subscriber> callback = nullptr) noexcept;

    void detachWaitset() noexcept;

<<<<<<< HEAD
  protected:
    BaseSubscriber() noexcept; // Required for testing.
    BaseSubscriber(const capro::ServiceDescription& service) noexcept;

    void unsetTrigger(const Trigger& trigger) noexcept;

=======
>>>>>>> ca3f8180
  private:
    ///
    /// @brief The SubscriberSampleDeleter struct is a custom deleter in functor form which releases loans to a sample's
    /// underlying memory chunk via the subscriber port.
    /// Each subscriber should create its own instance of this deleter struct to work with its specific port.
    ///
    /// @note As this deleter is coupled to the Subscriber implementation, it should only be used within the subscriber
    /// context.
    ///
    struct SubscriberSampleDeleter
    {
      public:
        SubscriberSampleDeleter(port_t& port);
        void operator()(T* const ptr) const;

      private:
        std::reference_wrapper<port_t> m_port;
    };

  protected:
    port_t m_port{nullptr};
    SubscriberSampleDeleter m_sampleDeleter{m_port};
    Trigger m_trigger;
};

} // namespace popo
} // namespace iox

#include "iceoryx_posh/internal/popo/modern_api/base_subscriber.inl"

#endif // IOX_POSH_POPO_BASE_SUBSCRIBER_HPP<|MERGE_RESOLUTION|>--- conflicted
+++ resolved
@@ -37,15 +37,11 @@
 class BaseSubscriber
 {
   protected:
-    BaseSubscriber(const capro::ServiceDescription& service);
     BaseSubscriber(const BaseSubscriber& other) = delete;
     BaseSubscriber& operator=(const BaseSubscriber&) = delete;
     BaseSubscriber(BaseSubscriber&& rhs) = delete;
     BaseSubscriber& operator=(BaseSubscriber&& rhs) = delete;
     virtual ~BaseSubscriber();
-
-    // Required for testing. Allows BaseSubscriber instance to be constructed without a PoshRuntime.
-    BaseSubscriber() noexcept {};
 
     ///
     /// @brief uid Get the unique ID of the subscriber.
@@ -111,15 +107,12 @@
 
     void detachWaitset() noexcept;
 
-<<<<<<< HEAD
   protected:
     BaseSubscriber() noexcept; // Required for testing.
     BaseSubscriber(const capro::ServiceDescription& service) noexcept;
 
     void unsetTrigger(const Trigger& trigger) noexcept;
 
-=======
->>>>>>> ca3f8180
   private:
     ///
     /// @brief The SubscriberSampleDeleter struct is a custom deleter in functor form which releases loans to a sample's
