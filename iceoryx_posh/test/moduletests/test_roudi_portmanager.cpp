--- conflicted
+++ resolved
@@ -83,15 +83,12 @@
         m_portManager = new PortManagerTester(m_roudiMemoryManager);
 
         auto user = iox::posix::PosixUser::getUserOfCurrentProcess().getName();
-<<<<<<< HEAD
-        auto segmentInfo = m_roudiMemoryManager->segmentManager().value()->getSegmentInformationWithWriteAccessForUser(user);
+        auto segmentInfo =
+            m_roudiMemoryManager->segmentManager().value()->getSegmentInformationWithWriteAccessForUser(user);
         ASSERT_TRUE(segmentInfo.m_memoryManager.has_value());
 
-        m_payloadMemoryManager = segmentInfo.m_memoryManager.value();
-=======
-        m_payloadDataSegmentMemoryManager =
-            m_roudiMemoryManager->segmentManager().value()->getSegmentInformationForUser(user).m_memoryManager;
->>>>>>> eec14a70
+        m_payloadDataSegmentMemoryManager = segmentInfo.m_memoryManager.value();
+
 
         // clearing the introspection, is not in d'tor -> SEGFAULT in delete sporadically
         m_portManager->stopPortIntrospection();
