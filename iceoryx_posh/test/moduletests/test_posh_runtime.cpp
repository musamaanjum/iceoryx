<<<<<<< HEAD
// Copyright (c) 2020 - 2021 by Apex.AI Inc. All rights reserved.
// Copyright (c) 2020 - 2021 by Robert Bosch GmbH. All rights reserved.
=======
// Copyright (c) 2020 by Robert Bosch GmbH. All rights reserved.
// Copyright (c) 2020 - 2021 by Apex.AI Inc. All rights reserved.
>>>>>>> 8f58eab1
//
// Licensed under the Apache License, Version 2.0 (the "License");
// you may not use this file except in compliance with the License.
// You may obtain a copy of the License at
//
//     http://www.apache.org/licenses/LICENSE-2.0
//
// Unless required by applicable law or agreed to in writing, software
// distributed under the License is distributed on an "AS IS" BASIS,
// WITHOUT WARRANTIES OR CONDITIONS OF ANY KIND, either express or implied.
// See the License for the specific language governing permissions and
// limitations under the License.
//
// SPDX-License-Identifier: Apache-2.0
<<<<<<< HEAD

#include "iceoryx_posh/iceoryx_posh_types.hpp"
=======
>>>>>>> 8f58eab1
#include "iceoryx_posh/internal/roudi_environment/roudi_environment.hpp"
#include "iceoryx_posh/runtime/posh_runtime.hpp"
#include "test.hpp"
#include "testutils/timing_test.hpp"

#include <type_traits>

using namespace ::testing;
using namespace iox::runtime;
using iox::roudi::RouDiEnvironment;

class PoshRuntimeTestAccess : public PoshRuntime
{
  public:
    using PoshRuntime::factory_t;
    /// @attention do not use the setRuntimeFactory in a test with a running RouDiEnvironment
    using PoshRuntime::setRuntimeFactory;

    PoshRuntimeTestAccess(iox::cxx::optional<const iox::ProcessName_t*> s)
        : PoshRuntime(s)
    {
    }

    static PoshRuntime& getDefaultRuntime(iox::cxx::optional<const iox::ProcessName_t*> name)
    {
        return PoshRuntime::defaultRuntimeFactory(name);
    }

    static void resetRuntimeFactory()
    {
        PoshRuntime::setRuntimeFactory(PoshRuntime::defaultRuntimeFactory);
    }
};

namespace
{
bool callbackWasCalled = false;
PoshRuntime& testFactory(iox::cxx::optional<const iox::ProcessName_t*> name)
{
    callbackWasCalled = true;
    return PoshRuntimeTestAccess::getDefaultRuntime(name);
}
} // namespace

class PoshRuntime_test : public Test
{
  public:
    PoshRuntime_test()
    {
    }

    virtual ~PoshRuntime_test()
    {
    }

    virtual void SetUp()
    {
        callbackWasCalled = false;
        internal::CaptureStdout();
    };

    virtual void TearDown()
    {
        std::string output = internal::GetCapturedStdout();
        if (Test::HasFailure())
        {
            std::cout << output << std::endl;
        }
    };

    void InterOpWait()
    {
        std::this_thread::sleep_for(std::chrono::milliseconds(200));
    }

    const iox::ProcessName_t m_runtimeName{"publisher"};
    RouDiEnvironment m_roudiEnv{iox::RouDiConfig_t().setDefaults()};
    PoshRuntime* m_runtime{&iox::runtime::PoshRuntime::initRuntime(m_runtimeName)};
    IpcMessage m_sendBuffer;
    IpcMessage m_receiveBuffer;
    const iox::NodeName_t m_nodeName{"testNode"};
    const iox::NodeName_t m_invalidNodeName{"invalidNode,"};
    static bool m_errorHandlerCalled;
};

bool PoshRuntime_test::m_errorHandlerCalled{false};


TEST_F(PoshRuntime_test, ValidAppName)
{
    iox::ProcessName_t appName("valid_name");

    EXPECT_NO_FATAL_FAILURE({ PoshRuntime::initRuntime(appName); });
}

TEST_F(PoshRuntime_test, MaxAppNameLength)
{
    std::string maxValidName(iox::MAX_PROCESS_NAME_LENGTH, 's');

    auto& runtime = PoshRuntime::initRuntime(iox::ProcessName_t(iox::cxx::TruncateToCapacity, maxValidName));

    EXPECT_THAT(maxValidName, StrEq(runtime.getInstanceName().c_str()));
}

TEST_F(PoshRuntime_test, NoAppName)
{
    const iox::ProcessName_t invalidAppName("");

    EXPECT_DEATH({ PoshRuntime::initRuntime(invalidAppName); },
                 "Cannot initialize runtime. Application name must not be empty!");
}

TEST_F(PoshRuntime_test, LeadingSlashAppName)
{
    const iox::ProcessName_t invalidAppName = "/miau";

    EXPECT_DEATH({ PoshRuntime::initRuntime(invalidAppName); },
                 "Cannot initialize runtime. Please remove leading slash from Application name /miau");
}

// since getInstance is a singleton and test class creates instance of Poshruntime
// when getInstance() is called without parameter, it returns existing instance
// To be able to test this, we don't use the test fixture
TEST(PoshRuntime, AppNameEmpty)
{
    EXPECT_DEATH({ iox::runtime::PoshRuntime::getInstance(); },
                 "Cannot initialize runtime. Application name has not been specified!");
}


TEST_F(PoshRuntime_test, GetInstanceNameIsSuccessful)
{
    const iox::ProcessName_t appname = "app";

    auto& sut = PoshRuntime::initRuntime(appname);

    EXPECT_EQ(sut.getInstanceName(), appname);
}


TEST_F(PoshRuntime_test, GetMiddlewareApplicationIsSuccessful)
{
    const auto applicationPortData = m_runtime->getMiddlewareApplication();

    ASSERT_NE(nullptr, applicationPortData);
    EXPECT_EQ(m_runtimeName, applicationPortData->m_processName);
    EXPECT_EQ(iox::capro::ServiceDescription(0U, 0U, 0U), applicationPortData->m_serviceDescription);
    EXPECT_EQ(false, applicationPortData->m_toBeDestroyed);
}

TEST_F(PoshRuntime_test, GetMiddlewareInterfaceWithInvalidNodeNameIsNotSuccessful)
{
    iox::cxx::optional<iox::Error> detectedError;
    auto errorHandlerGuard = iox::ErrorHandler::SetTemporaryErrorHandler(
        [&detectedError](const iox::Error error, const std::function<void()>, const iox::ErrorLevel errorLevel) {
            detectedError.emplace(error);
            EXPECT_THAT(errorLevel, Eq(iox::ErrorLevel::SEVERE));
        });

    m_runtime->getMiddlewareInterface(iox::capro::Interfaces::INTERNAL, m_invalidNodeName);

    ASSERT_THAT(detectedError.has_value(), Eq(true));
    EXPECT_THAT(detectedError.value(),
                Eq(iox::Error::kPOSH__RUNTIME_ROUDI_GET_MW_INTERFACE_WRONG_IPC_MESSAGE_RESPONSE));
}

TEST_F(PoshRuntime_test, GetMiddlewareApplicationApplicationlistOverflow)
{
    auto applicationlistOverflowDetected{false};
    auto errorHandlerGuard = iox::ErrorHandler::SetTemporaryErrorHandler(
        [&applicationlistOverflowDetected](const iox::Error error, const std::function<void()>, const iox::ErrorLevel) {
            applicationlistOverflowDetected = true;
            EXPECT_THAT(error, Eq(iox::Error::kPORT_POOL__APPLICATIONLIST_OVERFLOW));
        });

    // i = 1 because there is already an active runtime in test fixture class which acquired an application port
    for (auto i = 1U; i < iox::MAX_PROCESS_NUMBER; ++i)
    {
        auto appPort = m_runtime->getMiddlewareApplication();
        ASSERT_NE(nullptr, appPort);
    }

    EXPECT_FALSE(applicationlistOverflowDetected);

    auto appPort = m_runtime->getMiddlewareApplication();

    EXPECT_EQ(nullptr, appPort);
    EXPECT_TRUE(applicationlistOverflowDetected);
}

TEST_F(PoshRuntime_test, GetMiddlewareInterfaceIsSuccessful)
{
    const auto interfacePortData = m_runtime->getMiddlewareInterface(iox::capro::Interfaces::INTERNAL, m_nodeName);

    ASSERT_NE(nullptr, interfacePortData);
    EXPECT_EQ(m_runtimeName, interfacePortData->m_processName);
    EXPECT_EQ(iox::capro::ServiceDescription(0U, 0U, 0U), interfacePortData->m_serviceDescription);
    EXPECT_EQ(false, interfacePortData->m_toBeDestroyed);
    EXPECT_EQ(true, interfacePortData->m_doInitialOfferForward);
}

TEST_F(PoshRuntime_test, GetMiddlewareInterfaceInterfacelistOverflow)
{
    auto interfacelistOverflowDetected{false};
    auto errorHandlerGuard = iox::ErrorHandler::SetTemporaryErrorHandler(
        [&interfacelistOverflowDetected](const iox::Error error, const std::function<void()>, const iox::ErrorLevel) {
            interfacelistOverflowDetected = true;
            EXPECT_THAT(error, Eq(iox::Error::kPORT_POOL__INTERFACELIST_OVERFLOW));
        });

    for (auto i = 0U; i < iox::MAX_INTERFACE_NUMBER; ++i)
    {
        auto interfacePort = m_runtime->getMiddlewareInterface(iox::capro::Interfaces::INTERNAL);
        ASSERT_NE(nullptr, interfacePort);
    }

    EXPECT_FALSE(interfacelistOverflowDetected);

    auto interfacePort = m_runtime->getMiddlewareInterface(iox::capro::Interfaces::INTERNAL);

    EXPECT_EQ(nullptr, interfacePort);
    EXPECT_TRUE(interfacelistOverflowDetected);
}


TEST_F(PoshRuntime_test, SendRequestToRouDiValidMessage)
{
    m_sendBuffer << IpcMessageTypeToString(IpcMessageType::CREATE_INTERFACE) << m_runtimeName
                 << static_cast<uint32_t>(iox::capro::Interfaces::INTERNAL) << m_nodeName;

    const auto successfullySent = m_runtime->sendRequestToRouDi(m_sendBuffer, m_receiveBuffer);

    EXPECT_TRUE(m_receiveBuffer.isValid());
    EXPECT_TRUE(successfullySent);
}


TEST_F(PoshRuntime_test, SendRequestToRouDiInvalidMessage)
{
    m_sendBuffer << IpcMessageTypeToString(IpcMessageType::CREATE_INTERFACE) << m_runtimeName
                 << static_cast<uint32_t>(iox::capro::Interfaces::INTERNAL) << m_invalidNodeName;

    const auto successfullySent = m_runtime->sendRequestToRouDi(m_sendBuffer, m_receiveBuffer);

    EXPECT_FALSE(successfullySent);
}

TEST_F(PoshRuntime_test, GetMiddlewarePublisherIsSuccessful)
{
    iox::popo::PublisherOptions publisherOptions;
    publisherOptions.historyCapacity = 13U;
    publisherOptions.nodeName = m_nodeName;
    const auto publisherPort = m_runtime->getMiddlewarePublisher(
        iox::capro::ServiceDescription(99U, 1U, 20U), publisherOptions, iox::runtime::PortConfigInfo(11U, 22U, 33U));

    ASSERT_NE(nullptr, publisherPort);
    EXPECT_EQ(iox::capro::ServiceDescription(99U, 1U, 20U), publisherPort->m_serviceDescription);
    EXPECT_EQ(publisherOptions.historyCapacity, publisherPort->m_chunkSenderData.m_historyCapacity);
}

TEST_F(PoshRuntime_test, GetMiddlewarePublisherWithHistoryGreaterMaxCapacityClampsHistoryToMaximum)
{
    // arrange
    iox::popo::PublisherOptions publisherOptions;
    publisherOptions.historyCapacity = iox::MAX_PUBLISHER_HISTORY + 1U;

    // act
    const auto publisherPort =
        m_runtime->getMiddlewarePublisher(iox::capro::ServiceDescription(99U, 1U, 20U), publisherOptions);

    // assert
    ASSERT_NE(nullptr, publisherPort);
    EXPECT_EQ(publisherPort->m_chunkSenderData.m_historyCapacity, iox::MAX_PUBLISHER_HISTORY);
}

TEST_F(PoshRuntime_test, getMiddlewarePublisherDefaultArgs)
{
    const auto publisherPort = m_runtime->getMiddlewarePublisher(iox::capro::ServiceDescription(99U, 1U, 20U));

    ASSERT_NE(nullptr, publisherPort);
}


TEST_F(PoshRuntime_test, getMiddlewarePublisherPublisherlistOverflow)
{
    auto publisherlistOverflowDetected{false};

    auto errorHandlerGuard = iox::ErrorHandler::SetTemporaryErrorHandler(
        [&publisherlistOverflowDetected](const iox::Error error, const std::function<void()>, const iox::ErrorLevel) {
            if (error == iox::Error::kPORT_POOL__PUBLISHERLIST_OVERFLOW)
            {
                publisherlistOverflowDetected = true;
            }
        });

    uint32_t i{0U};
    for (; i < (iox::MAX_PUBLISHERS - iox::PUBLISHERS_RESERVED_FOR_INTROSPECTION); ++i)
    {
        auto publisherPort = m_runtime->getMiddlewarePublisher(iox::capro::ServiceDescription(i, i + 1U, i + 2U));
        ASSERT_NE(nullptr, publisherPort);
    }
    EXPECT_FALSE(publisherlistOverflowDetected);

    auto publisherPort = m_runtime->getMiddlewarePublisher(iox::capro::ServiceDescription(i, i + 1U, i + 2U));
    EXPECT_EQ(nullptr, publisherPort);
    EXPECT_TRUE(publisherlistOverflowDetected);
}

TEST_F(PoshRuntime_test, GetMiddlewarePublisherWithSameServiceDescriptionsAndOneToManyPolicyFails)
{
    auto publisherDuplicateDetected{false};
    auto errorHandlerGuard = iox::ErrorHandler::SetTemporaryErrorHandler(
        [&publisherDuplicateDetected](const iox::Error error, const std::function<void()>, const iox::ErrorLevel) {
            if (error == iox::Error::kPOSH__RUNTIME_PUBLISHER_PORT_NOT_UNIQUE)
            {
                publisherDuplicateDetected = true;
            }
        });

    auto sameServiceDescription = iox::capro::ServiceDescription(99U, 1U, 20U);

    const auto publisherPort1 = m_runtime->getMiddlewarePublisher(
        sameServiceDescription, iox::popo::PublisherOptions(), iox::runtime::PortConfigInfo(11U, 22U, 33U));

    const auto publisherPort2 = m_runtime->getMiddlewarePublisher(
        sameServiceDescription, iox::popo::PublisherOptions(), iox::runtime::PortConfigInfo(11U, 22U, 33U));

    ASSERT_NE(nullptr, publisherPort1);

    if (std::is_same<iox::build::CommunicationPolicy, iox::build::OneToManyPolicy>::value)
    {
        ASSERT_EQ(nullptr, publisherPort2);
        EXPECT_TRUE(publisherDuplicateDetected);
    }
    else if (std::is_same<iox::build::CommunicationPolicy, iox::build::ManyToManyPolicy>::value)
    {
        ASSERT_NE(nullptr, publisherPort2);
    }
}


TEST_F(PoshRuntime_test, GetMiddlewareSubscriberIsSuccessful)
{
    iox::popo::SubscriberOptions subscriberOptions;
    subscriberOptions.historyRequest = 13U;
    subscriberOptions.queueCapacity = 42U;
    subscriberOptions.nodeName = m_nodeName;

    auto subscriberPort = m_runtime->getMiddlewareSubscriber(
        iox::capro::ServiceDescription(99U, 1U, 20U), subscriberOptions, iox::runtime::PortConfigInfo(11U, 22U, 33U));

    ASSERT_NE(nullptr, subscriberPort);
    EXPECT_EQ(iox::capro::ServiceDescription(99U, 1U, 20U), subscriberPort->m_serviceDescription);
    EXPECT_EQ(subscriberOptions.historyRequest, subscriberPort->m_historyRequest);
    EXPECT_EQ(subscriberOptions.queueCapacity, subscriberPort->m_chunkReceiverData.m_queue.capacity());
}

TEST_F(PoshRuntime_test, GetMiddlewareSubscriberWithQueueGreaterMaxCapacityClampsQueueToMaximum)
{
    iox::popo::SubscriberOptions subscriberOptions;
    constexpr uint64_t MAX_QUEUE_CAPACITY = iox::popo::SubscriberPortUser::MemberType_t::ChunkQueueData_t::MAX_CAPACITY;
    subscriberOptions.queueCapacity = MAX_QUEUE_CAPACITY + 1U;

    auto subscriberPort = m_runtime->getMiddlewareSubscriber(
        iox::capro::ServiceDescription(99U, 1U, 20U), subscriberOptions, iox::runtime::PortConfigInfo(11U, 22U, 33U));

    EXPECT_EQ(MAX_QUEUE_CAPACITY, subscriberPort->m_chunkReceiverData.m_queue.capacity());
}

TEST_F(PoshRuntime_test, GetMiddlewareSubscriberDefaultArgs)
{
    auto subscriberPort = m_runtime->getMiddlewareSubscriber(iox::capro::ServiceDescription(99U, 1U, 20U));

    ASSERT_NE(nullptr, subscriberPort);
}

TEST_F(PoshRuntime_test, GetMiddlewareSubscriberSubscriberlistOverflow)
{
    auto subscriberlistOverflowDetected{false};
    auto errorHandlerGuard = iox::ErrorHandler::SetTemporaryErrorHandler(
        [&subscriberlistOverflowDetected](const iox::Error error, const std::function<void()>, const iox::ErrorLevel) {
            if (error == iox::Error::kPORT_POOL__SUBSCRIBERLIST_OVERFLOW)
            {
                subscriberlistOverflowDetected = true;
            }
        });

    uint32_t i{0U};
    for (; i < iox::MAX_SUBSCRIBERS; ++i)
    {
        auto subscriberPort = m_runtime->getMiddlewareSubscriber(iox::capro::ServiceDescription(i, i + 1U, i + 2U));
        ASSERT_NE(nullptr, subscriberPort);
    }
    EXPECT_FALSE(subscriberlistOverflowDetected);

    auto subscriberPort = m_runtime->getMiddlewareSubscriber(iox::capro::ServiceDescription(i, i + 1U, i + 2U));

    EXPECT_EQ(nullptr, subscriberPort);
    EXPECT_TRUE(subscriberlistOverflowDetected);
}

TEST_F(PoshRuntime_test, GetMiddlewareConditionVariableIsSuccessful)
{
    auto conditionVariable = m_runtime->getMiddlewareConditionVariable();

    ASSERT_NE(nullptr, conditionVariable);
}

TEST_F(PoshRuntime_test, GetMiddlewareConditionVariableListOverflow)
{
    auto conditionVariableListOverflowDetected{false};
    auto errorHandlerGuard = iox::ErrorHandler::SetTemporaryErrorHandler(
        [&conditionVariableListOverflowDetected](
            const iox::Error error, const std::function<void()>, const iox::ErrorLevel) {
            if (error == iox::Error::kPORT_POOL__CONDITION_VARIABLE_LIST_OVERFLOW)
            {
                conditionVariableListOverflowDetected = true;
            }
        });

    for (uint32_t i = 0U; i < iox::MAX_NUMBER_OF_CONDITION_VARIABLES; ++i)
    {
        auto conditionVariable = m_runtime->getMiddlewareConditionVariable();
        ASSERT_NE(nullptr, conditionVariable);
    }
    EXPECT_FALSE(conditionVariableListOverflowDetected);

    auto conditionVariable = m_runtime->getMiddlewareConditionVariable();
    EXPECT_EQ(nullptr, conditionVariable);
    EXPECT_TRUE(conditionVariableListOverflowDetected);
}

TIMING_TEST_F(PoshRuntime_test, GetServiceRegistryChangeCounterOfferStopOfferService, Repeat(5), [&] {
    auto serviceCounter = m_runtime->getServiceRegistryChangeCounter();
    auto initialCout = serviceCounter->load();

    m_runtime->offerService({"service1", "instance1"});
    this->InterOpWait();

    TIMING_TEST_EXPECT_TRUE(initialCout + 1 == serviceCounter->load());

    m_runtime->stopOfferService({"service1", "instance1"});
    this->InterOpWait();

    TIMING_TEST_EXPECT_TRUE(initialCout + 2 == serviceCounter->load());
});


TEST_F(PoshRuntime_test, CreateNodeReturnValue)
{
    const uint32_t nodeDeviceIdentifier = 1U;
    iox::runtime::NodeProperty nodeProperty(m_nodeName, nodeDeviceIdentifier);

    auto nodeData = m_runtime->createNode(nodeProperty);

    EXPECT_EQ(m_runtimeName, nodeData->m_process);
    EXPECT_EQ(m_nodeName, nodeData->m_node);

    /// @todo I am passing nodeDeviceIdentifier as 1, but it returns 0, is this expected?
    // EXPECT_EQ(nodeDeviceIdentifier, nodeData->m_nodeDeviceIdentifier);
}

TEST_F(PoshRuntime_test, CreatingNodeWithInvalidNameLeadsToTermination)
{
    const uint32_t nodeDeviceIdentifier = 1U;
    iox::runtime::NodeProperty nodeProperty(m_invalidNodeName, nodeDeviceIdentifier);

    iox::cxx::optional<iox::Error> detectedError;
    auto errorHandlerGuard = iox::ErrorHandler::SetTemporaryErrorHandler(
        [&detectedError](const iox::Error error, const std::function<void()>, const iox::ErrorLevel errorLevel) {
            detectedError.emplace(error);
            EXPECT_THAT(errorLevel, Eq(iox::ErrorLevel::SEVERE));
        });

    m_runtime->createNode(nodeProperty);

    ASSERT_THAT(detectedError.has_value(), Eq(true));
    EXPECT_THAT(detectedError.value(), Eq(iox::Error::kPOSH__RUNTIME_ROUDI_CREATE_NODE_WRONG_IPC_MESSAGE_RESPONSE));
}

TEST_F(PoshRuntime_test, OfferDefaultServiceDescriptionIsInvalid)
{
    auto isServiceOffered = m_runtime->offerService(iox::capro::ServiceDescription());

    EXPECT_FALSE(isServiceOffered);
}

TEST_F(PoshRuntime_test, OfferANYServiceStringIsInvalid)
{
    auto isServiceOffered = m_runtime->offerService(iox::capro::ServiceDescription(
        iox::capro::AnyServiceString, iox::capro::AnyInstanceString, iox::capro::AnyEventString));

    EXPECT_FALSE(isServiceOffered);
}

TEST_F(PoshRuntime_test, OfferANYServiceIdIsInvalid)
{
    auto isServiceOffered = m_runtime->offerService(
        iox::capro::ServiceDescription(iox::capro::AnyService, iox::capro::AnyInstance, iox::capro::AnyEvent));

    EXPECT_FALSE(isServiceOffered);
}

TEST_F(PoshRuntime_test, FindServiceReturnsNoInstanceForDefaultDescription)
{
    PoshRuntime* m_receiverRuntime{&iox::runtime::PoshRuntime::initRuntime("subscriber")};

    m_runtime->offerService(iox::capro::ServiceDescription());
    this->InterOpWait();
    auto instanceContainer = m_receiverRuntime->findService(iox::capro::ServiceDescription());

    EXPECT_THAT(0u, instanceContainer.value().size());
}

// disabled because we cannot use the RouDiEnvironment but need a RouDi for this test
// will be re-enabled with the PoshRuntime Mock from #449
TEST(PoshRuntimeFactory_test, DISABLED_SetValidRuntimeFactorySucceeds)
{
    // do not use the setRuntimeFactory in a test with a running RouDiEnvironment
    PoshRuntimeTestAccess::setRuntimeFactory(testFactory);
    PoshRuntimeTestAccess::initRuntime("instance");
    PoshRuntimeTestAccess::resetRuntimeFactory();

    EXPECT_TRUE(callbackWasCalled);
}

// disabled because we cannot use the RouDiEnvironment but need a RouDi for this test
// will be re-enabled with the PoshRuntime Mock from #449
TEST(PoshRuntimeFactory_test, DISABLED_SetEmptyRuntimeFactoryFails)
{
    // do not use the setRuntimeFactory in a test with a running RouDiEnvironment
    EXPECT_DEATH({ PoshRuntimeTestAccess::setRuntimeFactory(PoshRuntimeTestAccess::factory_t()); },
                 "Cannot set runtime factory. Passed factory must not be empty!");
    // just in case the previous test doesn't die and breaks the following tests
    PoshRuntimeTestAccess::resetRuntimeFactory();
}<|MERGE_RESOLUTION|>--- conflicted
+++ resolved
@@ -1,10 +1,5 @@
-<<<<<<< HEAD
 // Copyright (c) 2020 - 2021 by Apex.AI Inc. All rights reserved.
 // Copyright (c) 2020 - 2021 by Robert Bosch GmbH. All rights reserved.
-=======
-// Copyright (c) 2020 by Robert Bosch GmbH. All rights reserved.
-// Copyright (c) 2020 - 2021 by Apex.AI Inc. All rights reserved.
->>>>>>> 8f58eab1
 //
 // Licensed under the Apache License, Version 2.0 (the "License");
 // you may not use this file except in compliance with the License.
@@ -19,11 +14,8 @@
 // limitations under the License.
 //
 // SPDX-License-Identifier: Apache-2.0
-<<<<<<< HEAD
 
 #include "iceoryx_posh/iceoryx_posh_types.hpp"
-=======
->>>>>>> 8f58eab1
 #include "iceoryx_posh/internal/roudi_environment/roudi_environment.hpp"
 #include "iceoryx_posh/runtime/posh_runtime.hpp"
 #include "test.hpp"
