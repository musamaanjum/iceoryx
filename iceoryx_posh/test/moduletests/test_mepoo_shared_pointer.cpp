// Copyright (c) 2019 by Robert Bosch GmbH. All rights reserved.
// Copyright (c) 2021 by Apex.AI Inc. All rights reserved.
//
// Licensed under the Apache License, Version 2.0 (the "License");
// you may not use this file except in compliance with the License.
// You may obtain a copy of the License at
//
//     http://www.apache.org/licenses/LICENSE-2.0
//
// Unless required by applicable law or agreed to in writing, software
// distributed under the License is distributed on an "AS IS" BASIS,
// WITHOUT WARRANTIES OR CONDITIONS OF ANY KIND, either express or implied.
// See the License for the specific language governing permissions and
// limitations under the License.
//
// SPDX-License-Identifier: Apache-2.0

#include "iceoryx_posh/internal/mepoo/memory_manager.hpp"
#include "iceoryx_posh/internal/mepoo/shared_pointer.hpp"
#include "iceoryx_posh/mepoo/chunk_header.hpp"
#include "iceoryx_utils/internal/posix_wrapper/shared_memory_object/allocator.hpp"
#include "iceoryx_utils/internal/relocatable_pointer/base_relative_ptr.hpp"
#include "test.hpp"

using namespace ::testing;

using namespace iox::mepoo;

class SharedPointer_Test : public Test
{
  public:
    struct counter_t
    {
        uint64_t ctor{0};
        uint64_t dtor{0};
        uint64_t moveCtor{0};
        uint64_t copyCtor{0};
        uint64_t moveAssignment{0};
        uint64_t copyAssignment{0};
    };


    class TestClass
    {
      public:
        TestClass()
        {
            counter.ctor++;
        }

        TestClass(int a, int b)
            : a{a}
            , b{b}
        {
            counter.ctor++;
        }

        TestClass(const TestClass& v)
        {
            this->a = v.a;
            this->b = v.b;
            counter.copyCtor++;
        }

        TestClass(TestClass&& v)
        {
            this->a = v.a;
            this->b = v.b;
            counter.moveCtor++;
        }

        TestClass& operator=(const TestClass& v)
        {
            this->a = v.a;
            this->b = v.b;
            counter.copyAssignment++;
            return *this;
        }

        TestClass& operator=(TestClass&& v)
        {
            this->a = v.a;
            this->b = v.b;
            counter.moveAssignment++;
            return *this;
        }

        ~TestClass()
        {
            counter.dtor++;
        }

        void Increase()
        {
            a += 12;
            b += 819;
        }

        int a;
        int b;
        static counter_t counter;
    };

    void SetUp() override
    {
        iox::rp::BaseRelativePointer::registerPtr(memory, 4096);
    }
    void TearDown() override
    {
        iox::rp::BaseRelativePointer::unregisterAll();
    }

    ChunkManagement* GetChunkManagement(void* memoryChunk)
    {
        ChunkManagement* v = static_cast<ChunkManagement*>(chunkMgmtPool.getChunk());
        ChunkHeader* chunkHeader = new (memoryChunk) ChunkHeader(mempool.getChunkSize(),
                                                                 PAYLOAD_SIZE,
                                                                 iox::CHUNK_DEFAULT_PAYLOAD_ALIGNMENT,
                                                                 iox::CHUNK_NO_CUSTOM_HEADER_SIZE,
                                                                 iox::CHUNK_NO_CUSTOM_HEADER_ALIGNMENT);
        new (v) ChunkManagement{chunkHeader, &mempool, &chunkMgmtPool};
        return v;
    }

    int ResetCounter()
    {
        TestClass::counter = counter_t();
        return 0;
    }

    int resetCounter = ResetCounter();

<<<<<<< HEAD
    char memory[4096];
    iox::posix::Allocator allocator{memory, 4096};
    MemPool mempool{64, 10, allocator, allocator};
    MemPool chunkMgmtPool{64, 10, allocator, allocator};
=======
    static constexpr uint32_t PAYLOAD_SIZE{64U};

    char memory[4096U];
    iox::posix::Allocator allocator{memory, 4096U};
    MemPool mempool{sizeof(ChunkHeader) + PAYLOAD_SIZE, 10U, &allocator, &allocator};
    MemPool chunkMgmtPool{64U, 10U, &allocator, &allocator};
>>>>>>> 59957477

    void* memoryChunk{mempool.getChunk()};
    ChunkManagement* chunkManagement = GetChunkManagement(memoryChunk);
    SharedChunk chunk{chunkManagement};

    void* memoryChunk2{mempool.getChunk()};
    ChunkManagement* chunkManagement2 = GetChunkManagement(memoryChunk2);
    SharedChunk chunk2{chunkManagement2};

    void* memoryChunk3{mempool.getChunk()};
    ChunkManagement* chunkManagement3 = GetChunkManagement(memoryChunk3);
    SharedChunk chunk3{chunkManagement3};

    void* memoryChunk4{mempool.getChunk()};
    ChunkManagement* chunkManagement4 = GetChunkManagement(memoryChunk4);
    SharedChunk chunk4{chunkManagement4};

    SharedPointer<int> sut = SharedPointer<int>::create(chunk, 42).value();
    SharedPointer<TestClass> sutComplex = SharedPointer<TestClass>::create(chunk2, 1337, 851).value();
};

SharedPointer_Test::counter_t SharedPointer_Test::TestClass::counter;

TEST_F(SharedPointer_Test, DefaultCTor)
{
    EXPECT_THAT(SharedPointer_Test::TestClass::counter.ctor, Eq(1));
}

TEST_F(SharedPointer_Test, ConstGetMethod)
{
    EXPECT_THAT(*const_cast<const SharedPointer<int>&>(sut).get(), Eq(42));
}

TEST_F(SharedPointer_Test, GetMethod)
{
    *sut.get() = 7781;
    EXPECT_THAT(*sut.get(), Eq(7781));
}

TEST_F(SharedPointer_Test, ConstArrowOperator)
{
    EXPECT_THAT(const_cast<const SharedPointer<TestClass>&>(sutComplex)->a, Eq(1337));
}

TEST_F(SharedPointer_Test, ArrowOperator)
{
    sutComplex->Increase();
    EXPECT_THAT(sutComplex->a, Eq(1349));
}

TEST_F(SharedPointer_Test, ConstStarOperator)
{
    EXPECT_THAT((*const_cast<const SharedPointer<TestClass>&>(sutComplex)).b, Eq(851));
}

TEST_F(SharedPointer_Test, StarOperator)
{
    (*sut)++;
    EXPECT_THAT(*sut, Eq(43));
}

TEST_F(SharedPointer_Test, CopyConstructor)
{
    {
        auto sut3 = SharedPointer<TestClass>::create(chunk3, 313, 1313).value();
        EXPECT_THAT(TestClass::counter.ctor, Eq(2)); // sutComplex is 1
        {
            SharedPointer<TestClass> sut4(sut3);
            EXPECT_THAT(sut4->a, Eq(313));
            EXPECT_THAT(sut4->b, Eq(1313));

            EXPECT_THAT(TestClass::counter.ctor, Eq(2));
            EXPECT_THAT(TestClass::counter.dtor, Eq(0));
            EXPECT_THAT(TestClass::counter.moveCtor, Eq(0));
            EXPECT_THAT(TestClass::counter.copyCtor, Eq(0));
            EXPECT_THAT(TestClass::counter.moveAssignment, Eq(0));
            EXPECT_THAT(TestClass::counter.copyAssignment, Eq(0));
        }
        EXPECT_THAT(TestClass::counter.dtor, Eq(0));
    }
    EXPECT_THAT(TestClass::counter.dtor, Eq(1));
}

TEST_F(SharedPointer_Test, MoveConstructor)
{
    {
        auto sut3 = SharedPointer<TestClass>::create(chunk3, 15, 25).value();
        EXPECT_THAT(TestClass::counter.ctor, Eq(2)); // sutComplex is 1
        {
            SharedPointer<TestClass> sut4(std::move(sut3));
            EXPECT_THAT(sut4->a, Eq(15));
            EXPECT_THAT(sut4->b, Eq(25));

            EXPECT_THAT(TestClass::counter.ctor, Eq(2));
            EXPECT_THAT(TestClass::counter.dtor, Eq(0));
            EXPECT_THAT(TestClass::counter.moveCtor, Eq(0));
            EXPECT_THAT(TestClass::counter.copyCtor, Eq(0));
            EXPECT_THAT(TestClass::counter.moveAssignment, Eq(0));
            EXPECT_THAT(TestClass::counter.copyAssignment, Eq(0));
        }
        EXPECT_THAT(TestClass::counter.dtor, Eq(1));
    }
    EXPECT_THAT(TestClass::counter.dtor, Eq(1));
}

TEST_F(SharedPointer_Test, CopyAssignment)
{
    {
        auto sut3 = SharedPointer<TestClass>::create(chunk3, 1, 2).value();
        EXPECT_THAT(TestClass::counter.ctor, Eq(2)); // sutComplex is 1

        auto sut4 = SharedPointer<TestClass>::create(chunk4, 3, 4).value();
        EXPECT_THAT(TestClass::counter.ctor, Eq(3));

        EXPECT_THAT(TestClass::counter.dtor, Eq(0));
        sut4 = sut3;
        EXPECT_THAT(TestClass::counter.dtor, Eq(1));
        EXPECT_THAT(sut4->a, Eq(1));
        EXPECT_THAT(sut4->b, Eq(2));
    }
    EXPECT_THAT(TestClass::counter.dtor, Eq(2));
}

TEST_F(SharedPointer_Test, MoveAssignment)
{
    {
        auto sut3 = SharedPointer<TestClass>::create(chunk3, 1, 2).value();
        EXPECT_THAT(TestClass::counter.ctor, Eq(2)); // sutComplex is 1

        auto sut4 = SharedPointer<TestClass>::create(chunk4, 3, 4).value();
        EXPECT_THAT(TestClass::counter.ctor, Eq(3));

        EXPECT_THAT(TestClass::counter.dtor, Eq(0));
        sut4 = std::move(sut3);
        EXPECT_THAT(TestClass::counter.dtor, Eq(1));

        EXPECT_THAT(sut4->a, Eq(1));
        EXPECT_THAT(sut4->b, Eq(2));
    }
    EXPECT_THAT(TestClass::counter.dtor, Eq(2));
}

TEST_F(SharedPointer_Test, CopyToEmpty)
{
    {
        auto sut3 = SharedPointer<TestClass>::create(chunk3, 1, 2).value();
        EXPECT_THAT(TestClass::counter.ctor, Eq(2)); // sutComplex is 1

        auto sut4 = SharedPointer<TestClass>();
        EXPECT_THAT(TestClass::counter.ctor, Eq(2));

        EXPECT_THAT(TestClass::counter.dtor, Eq(0));
        sut4 = sut3;
        EXPECT_THAT(TestClass::counter.dtor, Eq(0));
        EXPECT_THAT(sut4->a, Eq(1));
        EXPECT_THAT(sut4->b, Eq(2));
    }
    EXPECT_THAT(TestClass::counter.dtor, Eq(1));
}

TEST_F(SharedPointer_Test, CopyFromEmpty)
{
    {
        auto sut3 = SharedPointer<TestClass>::create(chunk3, 1, 2).value();
        EXPECT_THAT(TestClass::counter.ctor, Eq(2)); // sutComplex is 1

        auto sut4 = SharedPointer<TestClass>();
        EXPECT_THAT(TestClass::counter.ctor, Eq(2));

        EXPECT_THAT(TestClass::counter.dtor, Eq(0));
        sut3 = sut4;
        EXPECT_THAT(TestClass::counter.dtor, Eq(1));
    }
    EXPECT_THAT(TestClass::counter.dtor, Eq(1));
}

TEST_F(SharedPointer_Test, MoveToEmpty)
{
    {
        auto sut3 = SharedPointer<TestClass>::create(chunk3, 1, 2).value();
        EXPECT_THAT(TestClass::counter.ctor, Eq(2)); // sutComplex is 1

        auto sut4 = SharedPointer<TestClass>();
        EXPECT_THAT(TestClass::counter.ctor, Eq(2));

        EXPECT_THAT(TestClass::counter.dtor, Eq(0));
        sut4 = std::move(sut3);
        EXPECT_THAT(TestClass::counter.dtor, Eq(0));
        EXPECT_THAT(sut4->a, Eq(1));
        EXPECT_THAT(sut4->b, Eq(2));
    }
    EXPECT_THAT(TestClass::counter.dtor, Eq(1));
}

TEST_F(SharedPointer_Test, MoveFromEmpty)
{
    {
        auto sut3 = SharedPointer<TestClass>::create(chunk3, 1, 2).value();
        EXPECT_THAT(TestClass::counter.ctor, Eq(2)); // sutComplex is 1

        auto sut4 = SharedPointer<TestClass>();
        EXPECT_THAT(TestClass::counter.ctor, Eq(2));

        EXPECT_THAT(TestClass::counter.dtor, Eq(0));
        sut3 = std::move(sut4);
        EXPECT_THAT(TestClass::counter.dtor, Eq(1));
    }
    EXPECT_THAT(TestClass::counter.dtor, Eq(1));
}

TEST_F(SharedPointer_Test, DefaultCTorProvidesInvalidSharedPointer)
{
    EXPECT_THAT(static_cast<bool>(SharedPointer<int>()), Eq(false));
}

TEST_F(SharedPointer_Test, SharedPointerWithContentIsValid)
{
    auto sut3 = SharedPointer<TestClass>::create(chunk3, 1, 2).value();
    EXPECT_THAT(static_cast<bool>(sut3), Eq(true));
}<|MERGE_RESOLUTION|>--- conflicted
+++ resolved
@@ -130,19 +130,12 @@
 
     int resetCounter = ResetCounter();
 
-<<<<<<< HEAD
-    char memory[4096];
-    iox::posix::Allocator allocator{memory, 4096};
-    MemPool mempool{64, 10, allocator, allocator};
-    MemPool chunkMgmtPool{64, 10, allocator, allocator};
-=======
     static constexpr uint32_t PAYLOAD_SIZE{64U};
 
     char memory[4096U];
     iox::posix::Allocator allocator{memory, 4096U};
-    MemPool mempool{sizeof(ChunkHeader) + PAYLOAD_SIZE, 10U, &allocator, &allocator};
-    MemPool chunkMgmtPool{64U, 10U, &allocator, &allocator};
->>>>>>> 59957477
+    MemPool mempool{sizeof(ChunkHeader) + PAYLOAD_SIZE, 10U, allocator, allocator};
+    MemPool chunkMgmtPool{64U, 10U, allocator, allocator};
 
     void* memoryChunk{mempool.getChunk()};
     ChunkManagement* chunkManagement = GetChunkManagement(memoryChunk);
