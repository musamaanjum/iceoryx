cmake_minimum_required(VERSION 3.5)
set(iceoryx_posh_VERSION 0.16.1)
project(iceoryx_posh VERSION ${iceoryx_posh_VERSION})

find_package(Threads REQUIRED)
find_package(iceoryx_utils REQUIRED)

if(TOML_CONFIG)
    find_package(cpptoml REQUIRED)
    message("-- Build with TOML config file support.")
endif(TOML_CONFIG)

include(cmake/iceoryxversions.cmake)
include(cmake/install_help_and_config.cmake)
include(IceoryxPackageHelper)
include(IceoryxPlatformDetection)

if( clang-tidy )
    find_program(
        CLANG_TIDY_EXE
        NAMES "clang-tidy"
    )

    if(CLANG_TIDY_EXE)
        set(PERFORM_CLANG_TIDY "${CLANG_TIDY_EXE}")
    else(CLANG_TIDY_EXE)
        message(WARNING "clang-tidy activated but unable to find clang-tidy executable")
    endif(CLANG_TIDY_EXE)
endif( clang-tidy )

#
########## set variables for library export ##########
#
setup_package_name_and_create_files(
    NAME ${PROJECT_NAME}
    NAMESPACE iceoryx_posh
    PROJECT_PREFIX ${PREFIX}
)

#
########## find_package in source tree ##########
#
set(${PROJECT_NAME}_DIR ${CMAKE_CURRENT_LIST_DIR}/cmake
    CACHE FILEPATH
    "${PROJECT_NAME}Config.cmake to make find_package(${PROJECT_NAME}) work in source tree!"
    FORCE
)

#
########## build posh lib for ##########
#
add_library(iceoryx_posh
    source/log/posh_logging.cpp
    source/capro/capro_message.cpp
    source/capro/service_description.cpp
    source/mepoo/chunk_header.cpp
    source/mepoo/mepoo_config.cpp
    source/mepoo/segment_config.cpp
    source/mepoo/memory_manager.cpp
    source/mepoo/mem_pool.cpp
    source/mepoo/shared_chunk.cpp
    source/mepoo/segment_manager.cpp
    source/mepoo/mepoo_segment.cpp
    source/popo/application_port.cpp
    source/popo/application_port_data.cpp
    source/popo/base_port_data.cpp
    source/popo/base_port.cpp
    source/popo/delivery_fifo.cpp
    source/popo/publisher.cpp
    source/popo/subscriber.cpp
    source/popo/gateway_generic.cpp
    source/popo/interface_port.cpp
    source/popo/interface_port_data.cpp
    source/popo/receiver_port.cpp
    source/popo/receiver_port_data.cpp
    source/popo/sender_port.cpp
    source/popo/sender_port_data.cpp
    source/popo/receiver_handler.cpp
    source/runtime/message_queue_interface.cpp
    source/runtime/message_queue_message.cpp
    source/runtime/posh_runtime.cpp
    source/runtime/runnable.cpp
    source/runtime/runnable_data.cpp
    source/runtime/runnable_property.cpp
    source/runtime/service_discovery_notifier.cpp
    source/runtime/shared_memory_user.cpp
)

add_library(${PROJECT_NAMESPACE}::iceoryx_posh ALIAS iceoryx_posh)
set_target_properties(iceoryx_posh PROPERTIES 
    CXX_STANDARD_REQUIRED ON
    CXX_STANDARD ${ICEORYX_CXX_STANDARD}
    POSITION_INDEPENDENT_CODE ON
    RUNTIME_OUTPUT_DIRECTORY "${CMAKE_BINARY_DIR}"
)

if(PERFORM_CLANG_TIDY)
    set_target_properties(
        iceoryx_posh PROPERTIES CXX_CLANG_TIDY "${PERFORM_CLANG_TIDY}"
    )
endif(PERFORM_CLANG_TIDY)

target_include_directories(iceoryx_posh
    PUBLIC
    $<BUILD_INTERFACE:${CMAKE_CURRENT_SOURCE_DIR}/include>
    $<BUILD_INTERFACE:${CMAKE_BINARY_DIR}/generated/iceoryx/include>
    $<INSTALL_INTERFACE:include/${PREFIX}>
    PRIVATE
    source/capro
    source/log
    source/mepoo
    source/popo
    source/runtime
)
target_link_libraries(iceoryx_posh
    PUBLIC
    iceoryx_utils::iceoryx_utils
    PRIVATE
    ${CMAKE_THREAD_LIBS_INIT}
)

if(LINUX)
    target_link_libraries(iceoryx_posh PRIVATE rt )
elseif(QNX)
elseif(APPLE)
elseif(WIN32)
else()
    message(WARNING "Could not detect supported platform, but I'm feeling lucky today." )
endif()


#
########## build roudi lib ##########
#
add_library(iceoryx_posh_roudi
    source/roudi/application/iceoryx_roudi_app.cpp
    source/roudi/application/roudi_app.cpp
    source/roudi/memory/memory_block.cpp
    source/roudi/memory/memory_provider.cpp
    source/roudi/memory/posix_shm_memory_provider.cpp
    source/roudi/roudi_config.cpp
    source/roudi/roudi_cmd_line_parser.cpp
    source/roudi/roudi_cmd_line_parser_config_file_option.cpp
    source/roudi/roudi_multi_process.cpp
    source/roudi/roudi_lock.cpp
    source/roudi/roudi_process.cpp
    source/roudi/shared_memory_manager.cpp
    source/roudi/service_registry.cpp
)

add_library(${PROJECT_NAMESPACE}::iceoryx_posh_roudi ALIAS iceoryx_posh_roudi)
set_target_properties(iceoryx_posh_roudi PROPERTIES 
    CXX_STANDARD_REQUIRED ON
    CXX_STANDARD ${ICEORYX_CXX_STANDARD}
    POSITION_INDEPENDENT_CODE ON
    OUTPUT_NAME "iceoryx_posh_roudi"
    RUNTIME_OUTPUT_DIRECTORY "${CMAKE_BINARY_DIR}"
)

if(PERFORM_CLANG_TIDY)
    set_target_properties(
        iceoryx_posh_roudi PROPERTIES CXX_CLANG_TIDY "${PERFORM_CLANG_TIDY}"
    )
endif(PERFORM_CLANG_TIDY)

target_include_directories(iceoryx_posh_roudi PRIVATE
    source/runtime
    source/popo
    source/capro
    source/roudi
)

target_link_libraries(iceoryx_posh_roudi
    PUBLIC
    ${PROJECT_NAMESPACE}::iceoryx_posh     # because of roudi.hpp
    PRIVATE
    iceoryx_utils::iceoryx_utils
)

if(TOML_CONFIG)
    add_library(iceoryx_posh_roudi_toml
        source/roudi/roudi_config_toml_file_provider.cpp
    )
    target_link_libraries(iceoryx_posh_roudi_toml PRIVATE cpptoml iceoryx_posh_roudi)
endif(TOML_CONFIG)

if(CMAKE_SYSTEM_NAME MATCHES QNX)
    target_link_libraries(iceoryx_posh_roudi PRIVATE socket)
endif(CMAKE_SYSTEM_NAME MATCHES QNX)

#
########## build roudi ##########
if(TOML_CONFIG)

<<<<<<< HEAD
add_executable(RouDi
    source/roudi/application/roudi_main.cpp
)
set_target_properties(RouDi PROPERTIES 
    CXX_STANDARD_REQUIRED ON
    CXX_STANDARD ${ICEORYX_CXX_STANDARD}
    POSITION_INDEPENDENT_CODE ON
    RUNTIME_OUTPUT_DIRECTORY "${CMAKE_BINARY_DIR}"
)

if(PERFORM_CLANG_TIDY)
    set_target_properties(
        RouDi PROPERTIES CXX_CLANG_TIDY "${PERFORM_CLANG_TIDY}"
=======
    add_executable(RouDi
        source/roudi/application/roudi_main.cpp
    )

    target_compile_options(RouDi PUBLIC -std=c++11)
    target_compile_options(RouDi PUBLIC -fPIC)

    set_target_properties(RouDi
        PROPERTIES RUNTIME_OUTPUT_DIRECTORY "${CMAKE_BINARY_DIR}"
    )
    if(PERFORM_CLANG_TIDY)
        set_target_properties(
            RouDi PROPERTIES CXX_CLANG_TIDY "${PERFORM_CLANG_TIDY}"
        )
    endif(PERFORM_CLANG_TIDY)
    target_link_libraries(RouDi
        PRIVATE
        ${PROJECT_NAMESPACE}::iceoryx_posh_roudi
        iceoryx_utils::iceoryx_utils
>>>>>>> 2648bf65
    )

    target_link_libraries(RouDi PRIVATE cpptoml iceoryx_posh_roudi_toml)

endif(TOML_CONFIG)

if(roudi_environment OR test)
    add_library(iceoryx_posh_roudi_environment
        source/roudi_environment/runtime_test_interface.cpp
        source/roudi_environment/roudi_environment.cpp
    )

    add_library(${PROJECT_NAMESPACE}::iceoryx_posh_roudi_environment ALIAS iceoryx_posh_roudi_environment)
    set_target_properties(iceoryx_posh_roudi_environment PROPERTIES 
        CXX_STANDARD_REQUIRED ON
        CXX_STANDARD ${ICEORYX_CXX_STANDARD}
        POSITION_INDEPENDENT_CODE ON
    )

    target_include_directories(iceoryx_posh_roudi_environment PUBLIC
        source/roudi_environment
    )

    target_link_libraries(iceoryx_posh_roudi_environment
        PUBLIC
        ${PROJECT_NAMESPACE}::iceoryx_posh
        PRIVATE
        iceoryx_utils::iceoryx_utils
        ${PROJECT_NAMESPACE}::iceoryx_posh_roudi
    )
endif(roudi_environment OR test)

#
########## exporting library ##########
#
setup_install_directories_and_export_package(
    TARGETS iceoryx_posh iceoryx_posh_roudi
    INCLUDE_DIRECTORY include/
)
if(TOML_CONFIG)
    setup_install_directories_and_export_package(
        TARGETS RouDi
        INCLUDE_DIRECTORY include/
    )
endif(TOML_CONFIG)

if(test)
    add_subdirectory(test)
endif(test)<|MERGE_RESOLUTION|>--- conflicted
+++ resolved
@@ -5,10 +5,7 @@
 find_package(Threads REQUIRED)
 find_package(iceoryx_utils REQUIRED)
 
-if(TOML_CONFIG)
-    find_package(cpptoml REQUIRED)
-    message("-- Build with TOML config file support.")
-endif(TOML_CONFIG)
+option(TOML_CONFIG "activates or deactivates TOML support - without TOML RouDi will not be build" ON)
 
 include(cmake/iceoryxversions.cmake)
 include(cmake/install_help_and_config.cmake)
@@ -177,13 +174,6 @@
     iceoryx_utils::iceoryx_utils
 )
 
-if(TOML_CONFIG)
-    add_library(iceoryx_posh_roudi_toml
-        source/roudi/roudi_config_toml_file_provider.cpp
-    )
-    target_link_libraries(iceoryx_posh_roudi_toml PRIVATE cpptoml iceoryx_posh_roudi)
-endif(TOML_CONFIG)
-
 if(CMAKE_SYSTEM_NAME MATCHES QNX)
     target_link_libraries(iceoryx_posh_roudi PRIVATE socket)
 endif(CMAKE_SYSTEM_NAME MATCHES QNX)
@@ -191,46 +181,42 @@
 #
 ########## build roudi ##########
 if(TOML_CONFIG)
-
-<<<<<<< HEAD
-add_executable(RouDi
-    source/roudi/application/roudi_main.cpp
-)
-set_target_properties(RouDi PROPERTIES 
-    CXX_STANDARD_REQUIRED ON
-    CXX_STANDARD ${ICEORYX_CXX_STANDARD}
-    POSITION_INDEPENDENT_CODE ON
-    RUNTIME_OUTPUT_DIRECTORY "${CMAKE_BINARY_DIR}"
-)
-
-if(PERFORM_CLANG_TIDY)
-    set_target_properties(
-        RouDi PROPERTIES CXX_CLANG_TIDY "${PERFORM_CLANG_TIDY}"
-=======
+    if ( NOT cpptoml_FOUND )
+        find_package(cpptoml REQUIRED)
+    endif(NOT cpptoml_FOUND)
+    message("-- Build with TOML config file support.")
+
+    add_library(iceoryx_posh_roudi_toml
+        source/roudi/roudi_config_toml_file_provider.cpp
+    )
+    target_link_libraries(iceoryx_posh_roudi_toml PRIVATE cpptoml iceoryx_posh_roudi)
+    set_target_properties(iceoryx_posh_roudi_toml PROPERTIES 
+        CXX_STANDARD_REQUIRED ON
+        CXX_STANDARD ${ICEORYX_CXX_STANDARD}
+    )
     add_executable(RouDi
         source/roudi/application/roudi_main.cpp
     )
-
-    target_compile_options(RouDi PUBLIC -std=c++11)
-    target_compile_options(RouDi PUBLIC -fPIC)
-
-    set_target_properties(RouDi
-        PROPERTIES RUNTIME_OUTPUT_DIRECTORY "${CMAKE_BINARY_DIR}"
-    )
+    set_target_properties(RouDi PROPERTIES 
+        CXX_STANDARD_REQUIRED ON
+        CXX_STANDARD ${ICEORYX_CXX_STANDARD}
+        POSITION_INDEPENDENT_CODE ON
+        RUNTIME_OUTPUT_DIRECTORY "${CMAKE_BINARY_DIR}"
+    )
+
+    target_link_libraries(RouDi 
+        PRIVATE
+        ${PROJECT_NAMESPACE}::iceoryx_posh_roudi 
+        iceoryx_utils::iceoryx_utils
+    )
+
     if(PERFORM_CLANG_TIDY)
         set_target_properties(
             RouDi PROPERTIES CXX_CLANG_TIDY "${PERFORM_CLANG_TIDY}"
         )
     endif(PERFORM_CLANG_TIDY)
-    target_link_libraries(RouDi
-        PRIVATE
-        ${PROJECT_NAMESPACE}::iceoryx_posh_roudi
-        iceoryx_utils::iceoryx_utils
->>>>>>> 2648bf65
-    )
 
     target_link_libraries(RouDi PRIVATE cpptoml iceoryx_posh_roudi_toml)
-
 endif(TOML_CONFIG)
 
 if(roudi_environment OR test)
