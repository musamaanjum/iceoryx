# Copyright (c) 2020 - 2021 by Apex.AI Inc. All rights reserved.
#
# Licensed under the Apache License, Version 2.0 (the "License");
# you may not use this file except in compliance with the License.
# You may obtain a copy of the License at
#
#     http://www.apache.org/licenses/LICENSE-2.0
#
# Unless required by applicable law or agreed to in writing, software
# distributed under the License is distributed on an "AS IS" BASIS,
# WITHOUT WARRANTIES OR CONDITIONS OF ANY KIND, either express or implied.
# See the License for the specific language governing permissions and
# limitations under the License.
#
# SPDX-License-Identifier: Apache-2.0
cmake_minimum_required(VERSION 3.5)
project(example_waitset)

include(GNUInstallDirs)

find_package(iceoryx_posh CONFIG REQUIRED)
find_package(iceoryx_utils CONFIG REQUIRED)

get_target_property(ICEORYX_CXX_STANDARD iceoryx_posh::iceoryx_posh CXX_STANDARD)
include(IceoryxPlatform)

add_executable(iox-cpp-waitset-publisher ./ice_waitset_publisher.cpp)
target_link_libraries(iox-cpp-waitset-publisher
    iceoryx_posh::iceoryx_posh
)
target_compile_options(iox-cpp-waitset-publisher PRIVATE ${ICEORYX_WARNINGS} ${ICEORYX_SANITIZER_FLAGS})

add_executable(iox-cpp-waitset-gateway ./ice_waitset_gateway.cpp)
target_link_libraries(iox-cpp-waitset-gateway
    iceoryx_posh::iceoryx_posh
)
target_compile_options(iox-cpp-waitset-gateway PRIVATE ${ICEORYX_WARNINGS} ${ICEORYX_SANITIZER_FLAGS})

add_executable(iox-cpp-waitset-grouping ./ice_waitset_grouping.cpp)
target_link_libraries(iox-cpp-waitset-grouping
    iceoryx_posh::iceoryx_posh
)
target_compile_options(iox-cpp-waitset-grouping PRIVATE ${ICEORYX_WARNINGS} ${ICEORYX_SANITIZER_FLAGS})

add_executable(iox-cpp-waitset-individual ./ice_waitset_individual.cpp)
target_link_libraries(iox-cpp-waitset-individual
    iceoryx_posh::iceoryx_posh
)
target_compile_options(iox-cpp-waitset-individual PRIVATE ${ICEORYX_WARNINGS} ${ICEORYX_SANITIZER_FLAGS})

add_executable(iox-cpp-waitset-sync ./ice_waitset_sync.cpp)
target_link_libraries(iox-cpp-waitset-sync
    iceoryx_posh::iceoryx_posh
)
target_compile_options(iox-cpp-waitset-sync PRIVATE ${ICEORYX_WARNINGS} ${ICEORYX_SANITIZER_FLAGS})

add_executable(iox-cpp-waitset-trigger ./ice_waitset_trigger.cpp)
target_link_libraries(iox-cpp-waitset-trigger
    iceoryx_posh::iceoryx_posh
)
target_compile_options(iox-cpp-waitset-trigger PRIVATE ${ICEORYX_WARNINGS} ${ICEORYX_SANITIZER_FLAGS})

add_executable(iox-cpp-waitset-basic ./ice_waitset_basic.cpp)
target_link_libraries(iox-cpp-waitset-basic
    iceoryx_posh::iceoryx_posh
)
target_compile_options(iox-cpp-waitset-basic PRIVATE ${ICEORYX_WARNINGS} ${ICEORYX_SANITIZER_FLAGS})

set_target_properties(
<<<<<<< HEAD
    iox-ex-waitset-trigger 
    iox-ex-waitset-sync
    iox-ex-waitset-individual
    iox-ex-waitset-grouping
    iox-ex-waitset-gateway
    iox-ex-waitset-publisher
    iox-cpp-waitset-basic
=======
    iox-cpp-waitset-trigger
    iox-cpp-waitset-sync
    iox-cpp-waitset-individual
    iox-cpp-waitset-grouping
    iox-cpp-waitset-gateway
    iox-cpp-waitset-publisher
>>>>>>> ed10f7d3
  PROPERTIES
    CXX_STANDARD_REQUIRED ON
    CXX_STANDARD ${ICEORYX_CXX_STANDARD}
    POSITION_INDEPENDENT_CODE ON
)

install(
    TARGETS iox-cpp-waitset-publisher iox-cpp-waitset-gateway iox-cpp-waitset-grouping iox-cpp-waitset-individual iox-cpp-waitset-sync iox-cpp-waitset-trigger
    RUNTIME DESTINATION bin
)<|MERGE_RESOLUTION|>--- conflicted
+++ resolved
@@ -67,22 +67,13 @@
 target_compile_options(iox-cpp-waitset-basic PRIVATE ${ICEORYX_WARNINGS} ${ICEORYX_SANITIZER_FLAGS})
 
 set_target_properties(
-<<<<<<< HEAD
-    iox-ex-waitset-trigger 
-    iox-ex-waitset-sync
-    iox-ex-waitset-individual
-    iox-ex-waitset-grouping
-    iox-ex-waitset-gateway
-    iox-ex-waitset-publisher
     iox-cpp-waitset-basic
-=======
     iox-cpp-waitset-trigger
     iox-cpp-waitset-sync
     iox-cpp-waitset-individual
     iox-cpp-waitset-grouping
     iox-cpp-waitset-gateway
     iox-cpp-waitset-publisher
->>>>>>> ed10f7d3
   PROPERTIES
     CXX_STANDARD_REQUIRED ON
     CXX_STANDARD ${ICEORYX_CXX_STANDARD}
